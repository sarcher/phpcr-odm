--- conflicted
+++ resolved
@@ -517,7 +517,6 @@
         }
         $this->childMappings[$mapping['fieldName']] = $mapping;
     }
-<<<<<<< HEAD
 
     public function mapChildren(array $mapping)
     {
@@ -525,8 +524,6 @@
         $mapping['name'] = $mapping['fieldName'];
         $this->childrenMappings[$mapping['fieldName']] = $mapping;
     }
-=======
->>>>>>> b04e1299
 
     protected function validateAndCompleteFieldMapping($mapping, $isField = true)
     {
