<?php
/*
 * THIS SOFTWARE IS PROVIDED BY THE COPYRIGHT HOLDERS AND CONTRIBUTORS
 * "AS IS" AND ANY EXPRESS OR IMPLIED WARRANTIES, INCLUDING, BUT NOT
 * LIMITED TO, THE IMPLIED WARRANTIES OF MERCHANTABILITY AND FITNESS FOR
 * A PARTICULAR PURPOSE ARE DISCLAIMED. IN NO EVENT SHALL THE COPYRIGHT
 * OWNER OR CONTRIBUTORS BE LIABLE FOR ANY DIRECT, INDIRECT, INCIDENTAL,
 * SPECIAL, EXEMPLARY, OR CONSEQUENTIAL DAMAGES (INCLUDING, BUT NOT
 * LIMITED TO, PROCUREMENT OF SUBSTITUTE GOODS OR SERVICES; LOSS OF USE,
 * DATA, OR PROFITS; OR BUSINESS INTERRUPTION) HOWEVER CAUSED AND ON ANY
 * THEORY OF LIABILITY, WHETHER IN CONTRACT, STRICT LIABILITY, OR TORT
 * (INCLUDING NEGLIGENCE OR OTHERWISE) ARISING IN ANY WAY OUT OF THE USE
 * OF THIS SOFTWARE, EVEN IF ADVISED OF THE POSSIBILITY OF SUCH DAMAGE.
 *
 * This software consists of voluntary contributions made by many individuals
 * and is licensed under the MIT license. For more information, see
 * <http://www.doctrine-project.org>.
 */

namespace Doctrine\ODM\PHPCR\Mapping;

use Doctrine\ODM\PHPCR\DocumentManager;
use Doctrine\ODM\PHPCR\Mapping\ClassMetadata;
use Doctrine\ODM\PHPCR\PHPCRException;
use Doctrine\Common\Persistence\Mapping\ClassMetadata as ClassMetadataInterface;
use Doctrine\Common\Persistence\Mapping\ReflectionService;
use Doctrine\Common\Persistence\Mapping\RuntimeReflectionService;
use Doctrine\Common\Persistence\Mapping\AbstractClassMetadataFactory;

/**
 * The ClassMetadataFactory is used to create ClassMetadata objects that contain all the
 * metadata mapping information of a class which describes how a class should be mapped
 * to a document database.

 * @license     http://www.opensource.org/licenses/MIT-license.php MIT license
 * @link        www.doctrine-project.com
 * @since       1.0
 * @author      Benjamin Eberlei <kontakt@beberlei.de>
 * @author      Lukas Kahwe Smith <smith@pooteeweet.org>
 */
class ClassMetadataFactory extends AbstractClassMetadataFactory
{
    /**
     * {@inheritdoc}
     */
    protected $cacheSalt = '\$PHPCRODMCLASSMETADATA';

    /**
     * @var DocumentManager
     */
    private $dm;

    /**
     *  The used metadata driver.
     *
     * @var \Doctrine\Common\Persistence\Mapping\Driver\MappingDriver
     */
    private $driver;

    /**
     * Creates a new factory instance that uses the given DocumentManager instance.
     *
     * @param DocumentManager $dm The DocumentManager instance
     */
    public function __construct(DocumentManager $dm)
    {
        $this->dm = $dm;
        $conf = $this->dm->getConfiguration();
        $this->setCacheDriver($conf->getMetadataCacheImpl());
        $this->driver = $conf->getMetadataDriverImpl();
    }

    /**
     * {@inheritdoc}
     *
     * @throws MappingException
     */
    public function getMetadataFor($className)
    {
        $metadata = parent::getMetadataFor($className);
        if ($metadata) {
            return $metadata;
        }
        throw MappingException::classNotMapped($className);
    }

    /**
     * {@inheritdoc}
     *
     * @throws MappingException
     */
    function loadMetadata($className)
    {
        if (class_exists($className)) {
            return parent::loadMetadata($className);
        }
        throw MappingException::classNotFound($className);
    }


    /**
     * {@inheritdoc}
     */
    protected function newClassMetadataInstance($className)
    {
        return new ClassMetadata($className);
    }

    /**
     * {@inheritdoc}
     */
    protected function getFqcnFromAlias($namespaceAlias, $simpleClassName)
    {
        return $this->dm->getConfiguration()->getDocumentNamespace($namespaceAlias) . '\\' . $simpleClassName;
    }

    /**
     * {@inheritdoc}
     */
    protected function doLoadMetadata($class, $parent, $rootEntityFound, array $nonSuperclassParents)
    {
        if ($parent) {
            $this->addInheritedFields($class, $parent);
        }

        if ($this->getDriver()) {
            $this->getDriver()->loadMetadataForClass($class->getName(), $class);
        }
    }

    /**
    * Adds inherited fields to the subclass mapping.
    *
     * @param ClassMetadata $subClass
     * @param ClassMetadata $parentClass
     * @return void
     */
    private function addInheritedFields(ClassMetadata $subClass, ClassMetadata $parentClass)
    {
        $inheritedFields = $parentClass->getInheritedFields();
        foreach ($inheritedFields as $fieldName => $className) {
            $subClass->setFieldInherited($fieldName, $className);
        }
        $delcaredFields = $parentClass->getDeclaredFields();
        foreach ($delcaredFields as $fieldName => $className) {
            $subClass->setFieldDeclared($fieldName, $className);
        }

        foreach ($parentClass->fieldMappings as $fieldName => $mapping) {
            $this->registerParentOnField($subClass, $parentClass, $fieldName);
            $subClass->mapField($mapping);
        }
        foreach ($parentClass->associationsMappings as $fieldName => $mapping) {
            $this->registerParentOnField($subClass, $parentClass, $fieldName);
            if ($mapping['type'] == ClassMetadata::MANY_TO_ONE) {
                $subClass->mapManyToOne($mapping);
            } else {
                $subClass->mapManyToMany($mapping);
            }
        }
        foreach ($parentClass->childMappings as $fieldName => $mapping) {
            $this->registerParentOnField($subClass, $parentClass, $fieldName);
            $subClass->mapChild($mapping);
        }
        foreach ($parentClass->childrenMappings as $fieldName => $mapping) {
            $this->registerParentOnField($subClass, $parentClass, $fieldName);
            $subClass->mapChildren($mapping);
        }
        foreach ($parentClass->referrersMappings as $fieldName => $mapping) {
            $this->registerParentOnField($subClass, $parentClass, $fieldName);
            $subClass->mapReferrers($mapping);
        }
        if ($parentClass->identifier) {
            $this->registerParentOnField($subClass, $parentClass, $parentClass->identifier);
            $subClass->mapId(array('fieldName' => $parentClass->identifier, 'id' => true, 'strategy' => $parentClass->idGenerator));
        }
        if ($parentClass->node) {
            $this->registerParentOnField($subClass, $parentClass, $parentClass->node);
            $subClass->mapNode(array('fieldName' => $parentClass->node));
        }
        if ($parentClass->nodename) {
            $this->registerParentOnField($subClass, $parentClass, $parentClass->nodename);
            $subClass->mapNodename(array('fieldName' => $parentClass->nodename));
        }
        if ($parentClass->parentMapping) {
            $this->registerParentOnField($subClass, $parentClass, $parentClass->parentMapping);
            $subClass->mapParentDocument(array('fieldName' => $parentClass->parentMapping));
        }
        if ($parentClass->localeMapping) {
            $this->registerParentOnField($subClass, $parentClass, $parentClass->localeMapping);
            $subClass->mapLocale(array('fieldName' => $parentClass->localeMapping));
        }
        if ($parentClass->versionNameField) {
            $this->registerParentOnField($subClass, $parentClass, $parentClass->versionNameField);
            $subClass->mapVersionName(array('fieldName' => $parentClass->versionNameField));
        }
        if ($parentClass->versionCreatedField) {
            $this->registerParentOnField($subClass, $parentClass, $parentClass->versionCreatedField);
            $subClass->mapVersionCreated(array('fieldName' => $parentClass->versionCreatedField));
        }
        if ($parentClass->lifecycleCallbacks) {
            $subClass->mapLifecycleCallbacks($parentClass->lifecycleCallbacks);
        }

<<<<<<< HEAD
        if ($parentClass->referenceable === true && $subClass->referenceable === false) {
            throw MappingException::cannotOverrideReferenceableAsFalse($subClass->name);
        }
=======
>>>>>>> d89a3ec3
        $subClass->setReferenceable($parentClass->referenceable);
    }

    private function registerParentOnField(ClassMetadata $subClass, ClassMetadata $parentClass, $fieldName)
    {
        if (!$parentClass->isInheritedField($fieldName) && !$parentClass->isMappedSuperclass) {
            $subClass->setFieldInherited($fieldName, $parentClass->name);
        }
        if (!$parentClass->isDeclaredField($fieldName)) {
            $subClass->setFieldDeclared($fieldName, $parentClass->name);
        }
    }
    /**
     * {@inheritdoc}
     */
    protected function getDriver()
    {
        return $this->driver;
    }

    /**
     * {@inheritdoc}
     */
    protected function initialize()
    {
        $this->initialized = true;
    }

    /**
     * {@inheritdoc}
     */
    protected function initializeReflection(ClassMetadataInterface $class, ReflectionService $reflService)
    {
        /* @var $class ClassMetadata */
        $class->initializeReflection($reflService);
    }

    /**
     * {@inheritdoc}
     */
    protected function wakeupReflection(ClassMetadataInterface $class, ReflectionService $reflService)
    {
        /* @var $class ClassMetadata */
        $class->wakeupReflection($reflService);
    }

    /**
     * {@inheritDoc}
     */
    protected function isEntity(ClassMetadataInterface $class)
    {
        return isset($class->isMappedSuperclass) && $class->isMappedSuperclass === false;
    }
}<|MERGE_RESOLUTION|>--- conflicted
+++ resolved
@@ -202,12 +202,10 @@
             $subClass->mapLifecycleCallbacks($parentClass->lifecycleCallbacks);
         }
 
-<<<<<<< HEAD
         if ($parentClass->referenceable === true && $subClass->referenceable === false) {
             throw MappingException::cannotOverrideReferenceableAsFalse($subClass->name);
         }
-=======
->>>>>>> d89a3ec3
+
         $subClass->setReferenceable($parentClass->referenceable);
     }
 
