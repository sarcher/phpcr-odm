<?php
/*
 * THIS SOFTWARE IS PROVIDED BY THE COPYRIGHT HOLDERS AND CONTRIBUTORS
 * "AS IS" AND ANY EXPRESS OR IMPLIED WARRANTIES, INCLUDING, BUT NOT
 * LIMITED TO, THE IMPLIED WARRANTIES OF MERCHANTABILITY AND FITNESS FOR
 * A PARTICULAR PURPOSE ARE DISCLAIMED. IN NO EVENT SHALL THE COPYRIGHT
 * OWNER OR CONTRIBUTORS BE LIABLE FOR ANY DIRECT, INDIRECT, INCIDENTAL,
 * SPECIAL, EXEMPLARY, OR CONSEQUENTIAL DAMAGES (INCLUDING, BUT NOT
 * LIMITED TO, PROCUREMENT OF SUBSTITUTE GOODS OR SERVICES; LOSS OF USE,
 * DATA, OR PROFITS; OR BUSINESS INTERRUPTION) HOWEVER CAUSED AND ON ANY
 * THEORY OF LIABILITY, WHETHER IN CONTRACT, STRICT LIABILITY, OR TORT
 * (INCLUDING NEGLIGENCE OR OTHERWISE) ARISING IN ANY WAY OUT OF THE USE
 * OF THIS SOFTWARE, EVEN IF ADVISED OF THE POSSIBILITY OF SUCH DAMAGE.
 *
 * This software consists of voluntary contributions made by many individuals
 * and is licensed under the MIT license. For more information, see
 * <http://www.doctrine-project.org>.
 */

namespace Doctrine\ODM\PHPCR;

use Doctrine\Common\Persistence\ObjectRepository;
use Doctrine\Common\Collections\ArrayCollection;

use PHPCR\Query\QOM\QueryObjectModelConstantsInterface as Constants;
use PHPCR\Query\QueryInterface;

/**
 * A DocumentRepository serves as a repository for documents with generic as well as
 * business specific methods for retrieving documents.
 *
 * This class is designed for inheritance and users can subclass this class to
 * write their own repositories with business-specific methods to locate documents.
 *
 * @license     http://www.opensource.org/licenses/MIT-license.php MIT license
 * @link        www.doctrine-project.com
 * @since       1.0
 * @author      Jordi Boggiano <j.boggiano@seld.be>
 * @author      Pascal Helfenstein <nicam@nicam.ch>
 */
class DocumentRepository implements ObjectRepository
{
    const QUERY_REPLACE_WITH_FIELDNAMES = 1;

    /**
     * @var DocumentManager
     */
    protected $dm;

    /**
     * @var Doctrine\ODM\PHPCR\Mapping\ClassMetadata
     */
    protected $class;

    /**
     * @var Doctrine\ODM\PHPCR\UnitOfWork
     */
    protected $uow;

    /**
     * @var string
     */
    protected $className;

    /**
     * Initializes a new <tt>DocumentRepository</tt>.
     *
     * @param DocumentManager $dm The DocumentManager to use.
     * @param ClassMetadata $classMetadata The class descriptor.
     */
    public function __construct($dm, Mapping\ClassMetadata $class)
    {
        $this->dm = $dm;
        $this->class = $class;

        $this->uow = $this->dm->getUnitOfWork();
        $this->className = $class->name;
    }

    /**
     * Find a single document by its id
     *
     * The id may either be a PHPCR path or UUID
     *
     * @param string $id document id
     * @return object document or null
     */
    public function find($id)
    {
        return $this->dm->find($this->className, $id);
    }

    /**
     * Find many document by id
     *
     * The ids may either be PHPCR paths or UUID's, but all must be of the same type
     *
     * @param array $ids document ids
     * @return array of document objects
     */
    public function findMany(array $ids)
    {
        return $this->dm->findMany($this->className, $ids);
    }

    /**
     * Finds all documents in the repository.
     *
     * @return array The entities.
     */
    public function findAll()
    {
        return $this->findBy(array());
    }

    /**
     * Finds document by a set of criteria.
     *
     * Optionally sorting and limiting details can be passed. An implementation may throw
     * an UnexpectedValueException if certain values of the sorting or limiting details are
     * not supported.
     *
     * @throws UnexpectedValueException
     * @param array $criteria
     * @param array|null $orderBy
     * @param int|null $limit
     * @param int|null $offset
     * @return mixed The objects.
     */
    public function findBy(array $criteria, array $orderBy = null, $limit = null, $offset = null)
    {
        $qb = $this->dm->createQueryBuilder();

        $qb->from($this->className);

        if ($limit) {
            $qb->setMaxResults($limit);
        }
        if ($offset) {
            $qb->setFirstResult($offset);
        }
        if ($orderBy) {
            foreach ($orderBy as $ordering) {
                $qb->addOrderBy($ordering);
            }
        }
        foreach ($criteria as $field => $value) {
            $qb->andWhere(
                $qb->expr()->eq($field, $value)
            );
        }

<<<<<<< HEAD
        return $this->dm->getDocumentsByPhpcrQuery($qb->getQuery());
=======
        return $qb->getQuery()->execute();
>>>>>>> a8653109
    }

    /**
     * Finds a single document by a set of criteria.
     *
     * @param array $criteria
     * @return object
     */
    public function findOneBy(array $criteria)
    {
        $documents = $this->findBy($criteria, null, 1);
        return $documents->isEmpty() ? null : $documents->first();
    }

    /**
     * @param  object $document
     * @return object Document instance
     */
    public function refresh($document)
    {
        return $this->dm->refresh($document);
    }

    /**
     * @param object $document
     * @return void
     */
    public function refreshDocumentForProxy($document)
    {
        $this->uow->refreshDocumentForProxy($this->className, $document);
    }

    /**
     * @return string
     */
    public function getClassName()
    {
        return $this->className;
    }

    /**
     * @return DocumentManager
     */
    public function getDocumentManager()
    {
        return $this->dm;
    }

    /**
     * @return Mapping\ClassMetadata
     */
    public function getClassMetadata()
    {
        return $this->class;
    }

    /**
     * Quote a string for inclusion in an SQL2 query
     *
     * @see \PHPCR\PropertyType
     * @param  string $val
     * @param  int $type
     * @return string
     */
    public function quote($val, $type = null)
    {
        return $this->dm->quote($val, $type);
    }

    /**
     * Escape the illegal characters for inclusion in an SQL2 query. Escape Character is \\.
     *
     * @see http://jackrabbit.apache.org/api/1.4/org/apache/jackrabbit/util/Text.html #escapeIllegalJcrChars
     * @param  string $string
     * @return string Escaped String
     */
    public function escapeFullText($string)
    {
        return $this->dm->escapeFullText($string);
    }

    /**
     * Create a Query
     *
     * @param  string $statement the SQL2 statement
     * @param  string $language (see QueryInterface for list of supported types)
     * @param  bool $replaceWithFieldnames if * should be replaced with Fieldnames automatically
     * @return PHPCR\Query\QueryResultInterface
     */
    public function createQuery($statement, $language, $options = 0)
    {
        $cb = $this->dm->createPhpcrQueryBuilder()->setFromQuery($statement, $language);
        if ($options & self::QUERY_REPLACE_WITH_FIELDNAMES) {
            $columns = $cb->getColumns();
            if (1 === count($columns)) {
                $column = reset($columns);
                if ('*' === $column->getColumnName() && null == $column->getPropertyName()) {
                    $cb->setColumns(array());
                    foreach ($this->class->getFieldNames() as $name) {
                        $cb->addSelect($name);
                    }
                }
            }
        }

        $factory = $cb->getQOMFactory();

        $comparison = $factory->comparison(
            $factory->propertyValue('phpcr:class'), Constants::JCR_OPERATOR_EQUAL_TO, $factory->literal($this->className)
        );

        $cb->andWhere($comparison);

        return $cb->getQuery();
    }

    /**
     * Get documents from a PHPCR query instance
     *
     * @param  \PHPCR\Query\QueryResultInterface $result
     * @return array of document instances
     */
    public function getDocumentsByQuery(\PHPCR\Query\QueryInterface $query)
    {
        return $this->dm->getDocumentsByQuery($query, $this->className);
    }

    /**
     * Create a QueryBuilder that is prepopulated for this repositories document
     *
     * The returned query builder will be prepopulated with the criteria
     * required to search for this repositories document class.
     *
     * NOTE: When adding criteria to the query builder you should
     *       use ->andWhere(...) as ->where(...) will overwrite
     *       the class criteria.
     *
     * @return QueryBuilder
     */
    public function createQueryBuilder()
    {
        $qb = $this->dm->createQueryBuilder();
        $qb->from($this->className);

        return $qb;
    }
}<|MERGE_RESOLUTION|>--- conflicted
+++ resolved
@@ -21,9 +21,11 @@
 
 use Doctrine\Common\Persistence\ObjectRepository;
 use Doctrine\Common\Collections\ArrayCollection;
+use Doctrine\ODM\PHPCR\Query\Query;
 
 use PHPCR\Query\QOM\QueryObjectModelConstantsInterface as Constants;
 use PHPCR\Query\QueryInterface;
+
 
 /**
  * A DocumentRepository serves as a repository for documents with generic as well as
@@ -150,11 +152,7 @@
             );
         }
 
-<<<<<<< HEAD
-        return $this->dm->getDocumentsByPhpcrQuery($qb->getQuery());
-=======
         return $qb->getQuery()->execute();
->>>>>>> a8653109
     }
 
     /**
@@ -246,29 +244,29 @@
      */
     public function createQuery($statement, $language, $options = 0)
     {
-        $cb = $this->dm->createPhpcrQueryBuilder()->setFromQuery($statement, $language);
+        $qb = $this->dm->createPhpcrQueryBuilder()->setFromQuery($statement, $language);
         if ($options & self::QUERY_REPLACE_WITH_FIELDNAMES) {
-            $columns = $cb->getColumns();
+            $columns = $qb->getColumns();
             if (1 === count($columns)) {
                 $column = reset($columns);
                 if ('*' === $column->getColumnName() && null == $column->getPropertyName()) {
-                    $cb->setColumns(array());
+                    $qb->setColumns(array());
                     foreach ($this->class->getFieldNames() as $name) {
-                        $cb->addSelect($name);
+                        $qb->addSelect($name);
                     }
                 }
             }
         }
 
-        $factory = $cb->getQOMFactory();
+        $factory = $qb->getQOMFactory();
 
         $comparison = $factory->comparison(
             $factory->propertyValue('phpcr:class'), Constants::JCR_OPERATOR_EQUAL_TO, $factory->literal($this->className)
         );
 
-        $cb->andWhere($comparison);
-
-        return $cb->getQuery();
+        $qb->andWhere($comparison);
+
+        return new Query($qb->getQuery(), $this->getDocumentManager());
     }
 
     /**
