--- conflicted
+++ resolved
@@ -169,17 +169,7 @@
      */
     public function refresh($document)
     {
-<<<<<<< HEAD
-        // TODO: call session->refresh(true) before fetching the node once Jackalope implements it
-
-        $uow = $this->dm->getUnitOfWork();
-        $node = $this->dm->getPhpcrSession()->getNode($uow->getDocumentId($document));
-
-        $hints = array('refresh' => true);
-        $this->createDocument($node, $hints);
-=======
         return $this->dm->refresh($document);
->>>>>>> afe9b154
     }
 
     /**
