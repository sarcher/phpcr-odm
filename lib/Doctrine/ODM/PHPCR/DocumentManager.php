--- conflicted
+++ resolved
@@ -35,11 +35,7 @@
 use PHPCR\Query\QueryInterface;
 use PHPCR\Util\UUIDHelper;
 use PHPCR\PropertyType;
-<<<<<<< HEAD
-use Doctrine\ODM\PHPCR\Query\QueryBuilder;
 use PHPCR\Util\QOM\QueryBuilder as PhpcrQueryBuilder;
-=======
->>>>>>> a8653109
 use PHPCR\PathNotFoundException;
 
 /**
@@ -465,12 +461,11 @@
     }
 
     /**
-<<<<<<< HEAD
      * Create a PHPCR Query from a query string in the specified query language to be
      * used with getDocumentsByPhpcrQuery()
-=======
-     * Create a Query from a query string in the specified query.
->>>>>>> a8653109
+     *
+     * Note that it is better to use {@link createQuery}, which returns a native ODM 
+     * query object, when working with the ODM.
      *
      * See \PHPCR\Query\QueryInterface for list of generally supported types
      * and check your implementation documentation if you want to use a
@@ -484,7 +479,27 @@
     public function createPhpcrQuery($statement, $language)
     {
         $qm = $this->session->getWorkspace()->getQueryManager();
-        return new Query($qm->createQuery($statement, $language), $this);
+        return $qm->createQuery($statement, $language);
+    }
+
+
+    /**
+     * Create a ODM Query from a query string in the specified query language to be
+     * used with getDocumentsByPhpcrQuery()
+     *
+     * See \PHPCR\Query\QueryInterface for list of generally supported types
+     * and check your implementation documentation if you want to use a
+     * different language.
+     *
+     * @param  string $statement the statement in the specified language
+     * @param  string $language the query language
+     *
+     * @return \Doctrine\ODM\PHPCR\Query
+     */
+    public function createQuery($statement, $language)
+    {
+        $phpcrQuery = $this->createPhpcrQuery($statement, $language);
+        return new Query($phpcrQuery, $this);
     }
 
     /**
@@ -498,16 +513,14 @@
     public function createQueryBuilder()
     {
         $qm = $this->session->getWorkspace()->getQueryManager();
-<<<<<<< HEAD
         return new QueryBuilder($this, $qm->getQOMFactory());
     }
 
     /**
      * Create lower level PHPCR query builder.
      *
-     * NOTE: The ODM QueryBuilder (@link createQueryBuilder) in preference to
-     *       the PHPCR QueryBuilder at this level. This method comes with a 
-     *       deprecation risk.
+     * NOTE: The ODM QueryBuilder (@link createQueryBuilder) is prefered over
+     *       the PHPCR QueryBuilder when working with the ODM.
      *
      * @return PHPCR\Util\QOM\QueryBuilder
      */
@@ -515,9 +528,6 @@
     {
         $qm = $this->session->getWorkspace()->getQueryManager();
         return new PhpcrQueryBuilder($qm->getQOMFactory());
-=======
-        return new QueryBuilder($qm->getQOMFactory(), $this);
->>>>>>> a8653109
     }
 
     /**
