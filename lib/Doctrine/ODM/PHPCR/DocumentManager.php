--- conflicted
+++ resolved
@@ -827,12 +827,8 @@
      * given document and matches a given name.
      *
      * @param object       $document document instance which referrers should be loaded
-<<<<<<< HEAD
      * @param string|array $name     optional PHPCR property name that holds the reference
-=======
-     * @param string|array $name     optional name to match on referrers names
-     * @param string       $locale             the locale to use during the loading of this collection
->>>>>>> eab2d031
+     * @param string       $locale   the locale to use during the loading of this collection
      *
      * @return \Doctrine\Common\Collections\Collection collection of referrer documents
      */
