<?php
/*
 * THIS SOFTWARE IS PROVIDED BY THE COPYRIGHT HOLDERS AND CONTRIBUTORS
 * "AS IS" AND ANY EXPRESS OR IMPLIED WARRANTIES, INCLUDING, BUT NOT
 * LIMITED TO, THE IMPLIED WARRANTIES OF MERCHANTABILITY AND FITNESS FOR
 * A PARTICULAR PURPOSE ARE DISCLAIMED. IN NO EVENT SHALL THE COPYRIGHT
 * OWNER OR CONTRIBUTORS BE LIABLE FOR ANY DIRECT, INDIRECT, INCIDENTAL,
 * SPECIAL, EXEMPLARY, OR CONSEQUENTIAL DAMAGES (INCLUDING, BUT NOT
 * LIMITED TO, PROCUREMENT OF SUBSTITUTE GOODS OR SERVICES; LOSS OF USE,
 * DATA, OR PROFITS; OR BUSINESS INTERRUPTION) HOWEVER CAUSED AND ON ANY
 * THEORY OF LIABILITY, WHETHER IN CONTRACT, STRICT LIABILITY, OR TORT
 * (INCLUDING NEGLIGENCE OR OTHERWISE) ARISING IN ANY WAY OUT OF THE USE
 * OF THIS SOFTWARE, EVEN IF ADVISED OF THE POSSIBILITY OF SUCH DAMAGE.
 *
 * This software consists of voluntary contributions made by many individuals
 * and is licensed under the LGPL. For more information, see
 * <http://www.doctrine-project.org>.
 */

namespace Doctrine\ODM\PHPCR;

use Doctrine\ODM\PHPCR\Mapping\ClassMetadataFactory;
use Doctrine\ODM\PHPCR\Proxy\ProxyFactory;
use Doctrine\Common\EventManager;
use Doctrine\Common\Persistence\ObjectManager;
use Doctrine\Common\Collections\ArrayCollection;

use PHPCR\SessionInterface;
use PHPCR\Util\UUIDHelper;
use PHPCR\PropertyType;

/**
 * Document Manager
 * @author      Jordi Boggiano <j.boggiano@seld.be>
 * @author      Pascal Helfenstein <nicam@nicam.ch>
 */
class DocumentManager implements ObjectManager
{
    /**
     * @var SessionInterface
     */
    private $session;

    /**
     * @var Configuration
     */
    private $config;

    /**
     * @var Mapping\ClassMetadataFactory
     */
    private $metadataFactory;

    /**
     * @var UnitOfWork
     */
    private $unitOfWork = null;

    /**
     * @var ProxyFactory
     */
    private $proxyFactory = null;

    /**
     * @var array
     */
    private $repositories = array();

    /**
     * @var EventManager
     */
    private $evm;

    /**
     * Whether the DocumentManager is closed or not.
     *
     * @var bool
     */
    private $closed = false;

    public function __construct(SessionInterface $session, Configuration $config = null, EventManager $evm = null)
    {
        $this->session = $session;
        $this->config = $config ?: new Configuration();
        $this->evm = $evm ?: new EventManager();
        $this->metadataFactory = new ClassMetadataFactory($this);
        $this->unitOfWork = new UnitOfWork($this);
        $this->proxyFactory = new ProxyFactory($this,
            $this->config->getProxyDir(),
            $this->config->getProxyNamespace(),
            $this->config->getAutoGenerateProxyClasses()
        );
    }

    /**
     * Gets the proxy factory used by the DocumentManager to create document proxies.
     *
     * @return ProxyFactory
     */
    public function getProxyFactory()
    {
        return $this->proxyFactory;
    }

    /**
     * @return EventManager
     */
    public function getEventManager()
    {
        return $this->evm;
    }

    /**
     * @return \PHPCR\SessionInterface
     */
    public function getPhpcrSession()
    {
        return $this->session;
    }

    /**
     * Factory method for a Document Manager.
     *
     * @param SessionInterface $session
     * @param Configuration $config
     * @param EventManager $evm
     * @return DocumentManager
     */
    public static function create(SessionInterface $session, Configuration $config = null, EventManager $evm = null)
    {
        return new self($session, $config, $evm);
    }

    /**
     * @return ClassMetadataFactory
     */
    public function getMetadataFactory()
    {
        return $this->metadataFactory;
    }

    /**
     * @return Configuration
     */
    public function getConfiguration()
    {
        return $this->config;
    }

    /**
     * Throws an exception if the DocumentManager is closed or currently not active.
     *
     * @throws PHPCRException If the DocumentManager is closed.
     */
    private function errorIfClosed()
    {
        if ($this->closed) {
            throw PHPCRException::documentManagerClosed();
        }
    }

    /**
     * Check if the Document manager is open or closed.
     *
     * @return bool
     */
    public function isOpen()
    {
        return !$this->closed;
    }

    /**
     * @param  string $class
     * @return ClassMetadata
     */
    public function getClassMetadata($class)
    {
        return $this->metadataFactory->getMetadataFor($class);
    }

    /**
     * Find the Document with the given id.
     *
     * Will return null if the document wasn't found.
     *
     * @param null|string $className
     * @param string $id
     * @return object
     */
    public function find($className, $id)
    {
        try {
            $node = UUIDHelper::isUUID($id)
                ? $this->session->getNodeByIdentifier($id)
                : $this->session->getNode($id);
        } catch (\PHPCR\PathNotFoundException $e) {
            return null;
        }

        return $this->unitOfWork->createDocument($className, $node);
    }

    /**
     * Finds many documents by id.
     *
     * @param null|string $className
     * @param array $ids
     * @return object
     */
    public function findMany($className, array $ids)
    {
        $nodes = UUIDHelper::isUUID(reset($ids))
            ? $this->session->getNodesByIdentifier($ids)
            : $this->session->getNodes($ids);

        $documents = array();
        foreach ($nodes as $node) {
            $documents[$node->getPath()] = $this->unitOfWork->createDocument($className, $node);
        }

        return new ArrayCollection($documents);
    }

    /**
     * @param  string $className
     * @return Doctrine\ODM\PHPCR\DocumentRepository
     */
    public function getRepository($className)
    {
        $className  = ltrim($className, '\\');
        if (empty($this->repositories[$className])) {
            $class = $this->getClassMetadata($className);
            if ($class->customRepositoryClassName) {
                $repositoryClass = $class->customRepositoryClassName;
            } else {
                $repositoryClass = 'Doctrine\ODM\PHPCR\DocumentRepository';
            }
            $this->repositories[$className] = new $repositoryClass($this, $class);
        }
        return $this->repositories[$className];
    }

    /**
     * Quote a string for inclusion in an SQL2 query
     *
     * @see \PHPCR\PropertyType
     * @param  string $val
     * @param  int $type
     * @return string
     */
    public function quote($val, $type = null)
    {
        if (null !== $type) {
            $val = PropertyType::convertType($val, $type);
        }

        return "'".str_replace("'", "''", $val)."'";
    }

    /**
     * Create a Query from a query string in the specified query language to be
     * used with getDocumentsByQuery()
     *
     * See \PHPCR\Query\QueryInterface for list of generally supported types
     * and check your implementation documentation if you want to use a
     * different language.
     *
     * @param  string $statement the statement in the specified language
     * @param  string $language the query language
     * @return PHPCR\Query\QueryInterface
     */
    public function createQuery($statement, $language)
    {
        $qm = $this->session->getWorkspace()->getQueryManager();
        return $qm->createQuery($statement, $language);
    }

    /**
     * Get document results from a PHPCR query instance
     *
     * @param  \PHPCR\Query\QueryInterface $query the query instance as aquired through createQuery()
     * @param  string $documentName document class
     *
<<<<<<< HEAD
     * @param  \PHPCR\Query\QueryResultInterface $result
     * @param  string $className
=======
>>>>>>> e9b6c53e
     * @return array of document instances
     */
    public function getDocumentsByQuery(\PHPCR\Query\QueryInterface $query, $className)
    {
        $documents = array();

        // get all nodes from the node iterator
        $nodes = $query->execute()->getNodes(true);
        foreach ($nodes as $node) {
            $documents[$node->getPath()] = $this->unitOfWork->createDocument($className, $node);
        }

        return new ArrayCollection($documents);
    }

    /**
     * {@inheritDoc}
     *
     * Persist creates the PHPCR node (but does not map the fields to properties
     * yet) and populates the @Node, @Nodename and @Id annotations too. This
     * means that if you use the raw phpcr session you will already see the
     * nodes in case you need to add children to them.
     * If you need a raw PHPCR session but do not need to see those newly
     * created nodes, it is advised to use a separate session.
     */
    public function persist($object)
    {
        $this->errorIfClosed();
        $this->unitOfWork->scheduleInsert($object);
    }

    public function remove($object)
    {
        $this->errorIfClosed();
        $this->unitOfWork->scheduleRemove($object);
    }

    /**
     * Merges the state of a detached object into the persistence context
     * of this ObjectManager and returns the managed copy of the object.
     * The object passed to merge will not become associated/managed with this ObjectManager.
     *
     * @param object $document
     */
    public function merge($document)
    {
        throw new \BadMethodCallException(__METHOD__.'  not yet implemented');

        // TODO: implemenent
        $this->errorIfClosed();
        return $this->getUnitOfWork()->merge($document);
    }

    /**
     * Detaches an object from the ObjectManager, causing a managed object to
     * become detached. Unflushed changes made to the object if any
     * (including removal of the object), will not be synchronized to the database.
     * Objects which previously referenced the detached object will continue to
     * reference it.
     *
     * @param object $document The object to detach.
     * @return void
     */
    public function detach($document)
    {
        throw new \BadMethodCallException(__METHOD__.'  not yet implemented');

        // TODO: implemenent
        $this->errorIfClosed();
        $this->getUnitOfWork()->detach($document);
    }

    /**
     * Refresh the given document by querying the PHPCR to get the current state.
     *
     * @param object $document
     * @return object Document instance
     */
    public function refresh($document)
    {
        $this->errorIfClosed();
        $this->session->refresh(true);
        $node = $this->session->getNode($this->unitOfWork->getDocumentId($document));

        $hints = array('refresh' => true);
        return $this->unitOfWork->createDocument(get_class($document), $node, $hints);
    }

    /**
     * Get the child documents of a given document using an optional filter.
     *
     * This methods gets all child nodes as a collection of documents that matches
     * a given filter (same as PHPCR Node::getNodes)
     * @param $document document instance which children should be loaded
     * @param string|array $filter optional filter to filter on childrens names
     * @return a collection of child documents
     */
    public function getChildren($document, $filter = null)
    {
        $this->errorIfClosed();
        return $this->unitOfWork->getChildren($document, $filter);
    }

    /**
     * Get the documents that refer a given document using an optional name.
     *
     * This methods gets all nodes as a collection of documents that refer the
     * given document and matches a given name.
     * @param $document document instance which referrers should be loaded
     * @param string|array $name optional name to match on referrers names
     * @return a collection of referrer documents
     */
    public function getReferrers($document, $type = null, $name = null)
    {
        $this->errorIfClosed();
        return $this->unitOfWork->getReferrers($document, $type, $name);
    }

    /**
     * Flush all current changes, that is save them within the phpcr session
     * and commit that session to permanent storage.
     */
    public function flush()
    {
        $this->errorIfClosed();
        $this->unitOfWork->commit();
    }

    /**
     * Check in the Object, this makes the node read only and creates a new version.
     *
     * @param object $document
     */
    public function checkIn($object)
    {
        $this->errorIfClosed();
        $this->unitOfWork->checkIn($object);
    }

    /**
     * Check Out in the Object, this makes the node writable again.
     *
     * @param object $document
     */
    public function checkOut($object)
    {
        $this->errorIfClosed();
        $this->unitOfWork->checkOut($object);
    }

    /**
     * Restores an Object to a certain version.
     *
     * @param string $version The version to be restored e.g. 1.0 or 1.1
     * @param object $document.
     * @param bool $removeExisting Should the existing version be removed.
     */
    public function restore($version, $object, $removeExisting = true)
    {
        $this->errorIfClosed();
        $this->unitOfWork->restore($version, $object, $removeExisting);
        $this->refresh($object);
    }

    /**
     * Gets the DocumentRepository and gets the Predeccors of the Object.
     *
     * @param  string $className
     * @param  object $document
     * @return array of \PHPCR\Version\Version objects
     */

    public function getPredecessors($className, $object)
    {
         return $this->getRepository($className)->getPredecessors($object);
    }

    /**
     * @param  object $document
     * @return bool
     */
    public function contains($document)
    {
        return $this->unitOfWork->contains($document);
    }

    /**
     * @return UnitOfWork
     */
    public function getUnitOfWork()
    {
        return $this->unitOfWork;
    }

    /**
     * Clears the DocumentManager. All entities that are currently managed
     * by this DocumentManager become detached.
     *
     * @param string $className
     */
    public function clear($className = null)
    {
        if ($className === null) {
            $this->unitOfWork->clear();
        } else {
            //TODO
            throw new PHPCRException("DocumentManager#clear(\$className) not yet implemented.");
        }
    }

    /**
     * Closes the DocumentManager. All entities that are currently managed
     * by this DocumentManager become detached. The DocumentManager may no longer
     * be used after it is closed.
     */
    public function close()
    {
        $this->clear();
        $this->closed = true;
    }

    /**
     * Helper method to initialize a lazy loading proxy or persistent collection.
     *
     * This method is a no-op for other objects
     *
     * @param object $obj
     */
    public function initializeObject($obj)
    {
        $this->unitOfWork->initializeObject($obj);
    }
}<|MERGE_RESOLUTION|>--- conflicted
+++ resolved
@@ -278,14 +278,9 @@
     /**
      * Get document results from a PHPCR query instance
      *
-     * @param  \PHPCR\Query\QueryInterface $query the query instance as aquired through createQuery()
+     * @param  \PHPCR\Query\QueryInterface $query the query instance as acquired through createQuery()
      * @param  string $documentName document class
      *
-<<<<<<< HEAD
-     * @param  \PHPCR\Query\QueryResultInterface $result
-     * @param  string $className
-=======
->>>>>>> e9b6c53e
      * @return array of document instances
      */
     public function getDocumentsByQuery(\PHPCR\Query\QueryInterface $query, $className)
