<?php

namespace Doctrine\ODM\PHPCR\Document;

use Doctrine\ODM\PHPCR\Mapping\Annotations as PHPCRODM;

/**
 * This class represents a jcr nt:resource and is used by the File document
<<<<<<< HEAD
 * @ see http://wiki.apache.org/jackrabbit/nt:resource // Jakuza
=======
 * @see http://wiki.apache.org/jackrabbit/nt:resource
>>>>>>> b4096b73
 *
 * @PHPCRODM\Document(alias="resource", nodeType="nt:resource")
 */
class Resource
{
    /** @PHPCRODM\Id */
    protected $id;

    /** @PHPCRODM\Node */
    protected $node;

    /** @PHPCRODM\Binary(name="jcr:data") */
    protected $data;

    /** @PHPCRODM\String(name="jcr:mimeType") */
    protected $mimeType;

    /** @PHPCRODM\String(name="jcr:encoding") */
    protected $encoding;

    /** @PHPCRODM\Date(name="jcr:lastModified") */
    protected $lastModified;

    /** @PHPCRODM\String(name="jcr:lastModifiedBy") */
    protected $lastModifiedBy;

    /**
     * setter for the data property
     * This property stores the content of this resource
     *
     * @param stream $data the contents of this resource
     */
    public function setData($data)
    {
        $this->data = $data;
    }

    /**
     * getter for the data property
     * This returns the content of this resource
     *
     * @param stream
     */
    public function getData()
    {
        return $this->data;
    }

    /**
     * setter for the mimeType property
     * This property stores the mimeType of this resource
     *
     * @param string $mimeType
     */
    public function setMimeType($mimeType)
    {
        $this->mimeType = $mimeType;
    }

    /**
     * getter for the mimeType property
     * This returns the mimeType of this resource
     *
     * @return string
     */
    public function getMimeType()
    {
        return $this->mimeType;
    }

    /**
     * setter for the encoding property
     * This property stores the encoding of this resource
     *
     * @param string $encoding
     */
    public function setEncoding($encoding)
    {
        $this->encoding = $encoding;
    }

    /**
     * getter for the encoding property
     * This returns the encoding of this resource
     *
     * @return string
     */
    public function getEncoding()
    {
        return $this->encoding;
    }

    /**
     * setter for the lastModified property
     * This property stores the lastModified date of this resource
     * If not set, this might be set by PHPCR
     *
     * @param DateTime $lastModified
     */
    public function setLastModified($lastModified)
    {
        $this->lastModified = $lastModified;
    }

    /**
     * getter for the lastModified property
     * This returns the lastModified date of this resource
     *
     * @return DateTime
     */
    public function getLastModified()
    {
        return $this->lastModified;
    }

    /**
     * setter for the lastModifiedBy property
     * name of the jcr user that last modified this resource
     *
     * @param string $lastModifiedBy
     */
    public function setLastModifiedBy($lastModifiedBy)
    {
        $this->lastModifiedBy = $lastModifiedBy;
    }

    /**
     * getter for the lastModifiedBy property
     * This returns name of the jcr user that last modified this resource
     *
     * @return string
     */
    public function getLastModifiedBy()
    {
        return $this->lastModifiedBy;
    }
}<|MERGE_RESOLUTION|>--- conflicted
+++ resolved
@@ -6,11 +6,7 @@
 
 /**
  * This class represents a jcr nt:resource and is used by the File document
-<<<<<<< HEAD
- * @ see http://wiki.apache.org/jackrabbit/nt:resource // Jakuza
-=======
  * @see http://wiki.apache.org/jackrabbit/nt:resource
->>>>>>> b4096b73
  *
  * @PHPCRODM\Document(alias="resource", nodeType="nt:resource")
  */
