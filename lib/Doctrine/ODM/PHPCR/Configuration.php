<?php
/*
 * THIS SOFTWARE IS PROVIDED BY THE COPYRIGHT HOLDERS AND CONTRIBUTORS
 * "AS IS" AND ANY EXPRESS OR IMPLIED WARRANTIES, INCLUDING, BUT NOT
 * LIMITED TO, THE IMPLIED WARRANTIES OF MERCHANTABILITY AND FITNESS FOR
 * A PARTICULAR PURPOSE ARE DISCLAIMED. IN NO EVENT SHALL THE COPYRIGHT
 * OWNER OR CONTRIBUTORS BE LIABLE FOR ANY DIRECT, INDIRECT, INCIDENTAL,
 * SPECIAL, EXEMPLARY, OR CONSEQUENTIAL DAMAGES (INCLUDING, BUT NOT
 * LIMITED TO, PROCUREMENT OF SUBSTITUTE GOODS OR SERVICES; LOSS OF USE,
 * DATA, OR PROFITS; OR BUSINESS INTERRUPTION) HOWEVER CAUSED AND ON ANY
 * THEORY OF LIABILITY, WHETHER IN CONTRACT, STRICT LIABILITY, OR TORT
 * (INCLUDING NEGLIGENCE OR OTHERWISE) ARISING IN ANY WAY OUT OF THE USE
 * OF THIS SOFTWARE, EVEN IF ADVISED OF THE POSSIBILITY OF SUCH DAMAGE.
 *
 * This software consists of voluntary contributions made by many individuals
 * and is licensed under the LGPL. For more information, see
 * <http://www.doctrine-project.org>.
 */

namespace Doctrine\ODM\PHPCR;

use Doctrine\ODM\PHPCR\Mapping\Driver\Driver;
use Doctrine\ODM\PHPCR\DocumentNameMapperInterface;

/**
 * Configuration class
 *
 * @license     http://www.opensource.org/licenses/lgpl-license.php LGPL
 * @link        www.doctrine-project.com
 * @since       1.0
 * @author      Jordi Boggiano <j.boggiano@seld.be>
 * @author      Pascal Helfenstein <nicam@nicam.ch>
 */
class Configuration
{
    /**
     * Array of attributes for this configuration instance.
     *
     * @var array $attributes
     */
    private $attributes = array(
        'writeDoctrineMetadata' => true,
        'validateDoctrineMetadata' => true,
<<<<<<< HEAD
        'proxyNamespace' => 'MyPHPCRProxyNS',
=======
        'metadataDriverImpl' => null,
        'documentNameMapper' => null,
>>>>>>> 3b625ca2
    );

    /**
     * Sets if all PHPCR document metadata should be validated on read
     *
     * @param boolean $validateDoctrineMetadata
     */
    public function setValidateDoctrineMetadata($validateDoctrineMetadata)
    {
        $this->attributes['validateDoctrineMetadata'] = $validateDoctrineMetadata;
    }

    /**
     * Gets if all PHPCR document metadata should be validated on read
     *
     * @return boolean
     */
    public function getValidateDoctrineMetadata()
    {
        return $this->attributes['validateDoctrineMetadata'];
    }

    /**
     * Sets if all PHPCR documents should automatically get doctrine metadata added on write
     *
     * @param boolean $writeDoctrineMetadata
     */
    public function setWriteDoctrineMetadata($writeDoctrineMetadata)
    {
        $this->attributes['writeDoctrineMetadata'] = $writeDoctrineMetadata;
    }

    /**
     * Gets if all PHPCR documents should automatically get doctrine metadata added on write
     *
     * @return boolean
     */
    public function getWriteDoctrineMetadata()
    {
        return $this->attributes['writeDoctrineMetadata'];
    }

    /**
     * Adds a namespace under a certain alias.
     *
     * @param string $alias
     * @param string $namespace
     */
    public function addDocumentNamespace($alias, $namespace)
    {
        $this->attributes['documentNamespaces'][$alias] = $namespace;
    }

    /**
     * Resolves a registered namespace alias to the full namespace.
     *
     * @param string $documentNamespaceAlias
     * @return string
     * @throws PHPCRException
     */
    public function getDocumentNamespace($documentNamespaceAlias)
    {
        if (!isset($this->attributes['documentNamespaces'][$documentNamespaceAlias])) {
            throw PHPCRException::unknownDocumentNamespace($documentNamespaceAlias);
        }

        return trim($this->attributes['documentNamespaces'][$documentNamespaceAlias], '\\');
    }

    /**
     * Set the document alias map
     *
     * @param array $documentAliasMap
     * @return void
     */
    public function setDocumentNamespaces(array $documentNamespaces)
    {
        $this->attributes['documentNamespaces'] = $documentNamespaces;
    }

    /**
     * Sets the cache driver implementation that is used for metadata caching.
     *
     * @param Driver $driverImpl
     * @todo Force parameter to be a Closure to ensure lazy evaluation
     *       (as soon as a metadata cache is in effect, the driver never needs to initialize).
     */
    public function setMetadataDriverImpl(Driver $driverImpl)
    {
        $this->attributes['metadataDriverImpl'] = $driverImpl;
    }

    /**
     * Gets the cache driver implementation that is used for the mapping metadata.
     *
     * @return Mapping\Driver\Driver
     */
    public function getMetadataDriverImpl()
    {
        return $this->attributes['metadataDriverImpl'];
    }

    /**
     * Gets the cache driver implementation that is used for metadata caching.
     *
     * @return \Doctrine\ODM\PHPCR\DocumentNameMapperInterface
     */
    public function getDocumentNameMapper()
    {
        return $this->attributes['documentNameMapper'];
    }

    /**
     * Sets the cache driver implementation that is used for metadata caching.
     *
     * @param \Doctrine\ODM\PHPCR\DocumentNameMapperInterface $documentNameMapper
     */
    public function setDocumentNameMapper(DocumentNameMapperInterface $documentNameMapper)
    {
        $this->attributes['documentNameMapper'] = $documentNameMapper;
    }

    /**
     * Sets the directory where Doctrine generates any necessary proxy class files.
     *
     * @param string $dir
     */
    public function setProxyDir($dir)
    {
        $this->attributes['proxyDir'] = $dir;
    }

    /**
     * Gets the directory where Doctrine generates any necessary proxy class files.
     *
     * @return string
     */
    public function getProxyDir()
    {
        if (!isset($this->attributes['proxyDir'])) {
            $this->attributes['proxyDir'] = \sys_get_temp_dir();
        }

        return $this->attributes['proxyDir'];
    }

    /**
     * Sets the namespace for Doctrine proxy class files.
     *
     * @param string $namespace
     */
    public function setProxyNamespace($namespace)
    {
        $this->attributes['proxyNamespace'] = $namespace;
    }

    /**
     * Gets the namespace for Doctrine proxy class files.
     *
     * @return string
     */
    public function getProxyNamespace()
    {
        return $this->attributes['proxyNamespace'];
    }
}<|MERGE_RESOLUTION|>--- conflicted
+++ resolved
@@ -41,12 +41,9 @@
     private $attributes = array(
         'writeDoctrineMetadata' => true,
         'validateDoctrineMetadata' => true,
-<<<<<<< HEAD
         'proxyNamespace' => 'MyPHPCRProxyNS',
-=======
         'metadataDriverImpl' => null,
         'documentNameMapper' => null,
->>>>>>> 3b625ca2
     );
 
     /**
