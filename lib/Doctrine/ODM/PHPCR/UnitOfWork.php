--- conflicted
+++ resolved
@@ -1234,14 +1234,11 @@
                     $destName = $actualData[$class->nodename]
                         ? $actualData[$class->nodename]
                         : PathHelper::getNodeName($this->getDocumentId($document));
-<<<<<<< HEAD
                 }
 
                 // make sure destination nodename is okay
                 if ($exception = $class->isValidNodename($actualData[$class->nodename])) {
                     throw IdException::illegalName($document, $class->nodename, $actualData[$class->nodename]);
-=======
->>>>>>> 3efc2e37
                 }
 
                 // prevent path from becoming "//foobar" when moving to root node.
