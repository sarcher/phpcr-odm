--- conflicted
+++ resolved
@@ -768,19 +768,6 @@
             unset($actualData[$class->versionCreatedField]);
         }
 
-<<<<<<< HEAD
-=======
-        $oid = spl_object_hash($document);
-        $isNew = !isset($this->originalData[$oid]);
-
-        if ($isNew) {
-            // Document is New and should be inserted
-            $this->originalData[$oid] = $actualData;
-            $this->documentChangesets[$oid] = $actualData;
-            $this->scheduledInserts[$oid] = $document;
-        }
-
->>>>>>> c0136594
         if ($class->parentMapping && isset($actualData[$class->parentMapping])) {
             $parentClass = $this->dm->getClassMetadata(get_class($actualData[$class->parentMapping]));
         }
@@ -816,7 +803,6 @@
             }
         }
 
-<<<<<<< HEAD
         if (!$this->session->nodeExists($id)) {
             // Document is new and should be inserted
             $this->documentChangesets[$oid] = $actualData;
@@ -837,26 +823,6 @@
                 && $id !== $actualData[$class->identifier]
             ) {
                 throw new PHPCRException('The Id is immutable ('.$id.' !== '.$actualData[$class->identifier].'). Please use DocumentManager::move to move the document: '.self::objToStr($document, $this->dm));
-=======
-        if (!$isNew) {
-            if (isset($this->originalData[$oid][$class->nodename])
-                && isset($actualData[$class->nodename])
-                && $this->originalData[$oid][$class->nodename] !== $actualData[$class->nodename]
-            ) {
-                throw new PHPCRException('The Nodename property is immutable ('.$this->originalData[$oid][$class->nodename].' !== '.$actualData[$class->nodename].'). Please use DocumentManager::move to rename the document: '.self::objToStr($document, $this->dm));
-            }
-            if (isset($this->originalData[$oid][$class->parentMapping])
-                && isset($actualData[$class->parentMapping])
-                && $this->originalData[$oid][$class->parentMapping] !== $actualData[$class->parentMapping]
-            ) {
-                throw new PHPCRException('The ParentDocument property is immutable ('.$this->getDocumentId($this->originalData[$oid][$class->parentMapping]).' !== '.$this->getDocumentId($actualData[$class->parentMapping]).'). Please use PHPCR\Session::move to move the document: '.self::objToStr($document, $this->dm));
-            }
-            if (isset($this->originalData[$oid][$class->identifier])
-                && isset($actualData[$class->identifier])
-                && $this->originalData[$oid][$class->identifier] !== $actualData[$class->identifier]
-            ) {
-                throw new PHPCRException('The Id is immutable ('.$this->originalData[$oid][$class->identifier].' !== '.$actualData[$class->identifier].'). Please use DocumentManager::move to move the document: '.self::objToStr($document, $this->dm));
->>>>>>> c0136594
             }
 
             if (!isset($this->documentLocales[$oid])
@@ -879,13 +845,9 @@
                                 $this->visitedCollections[] = $fieldValue;
                                 continue;
                             }
-<<<<<<< HEAD
                         } elseif (!array_key_exists($fieldName, $originalData)
                             || $originalData[$fieldName] !== $fieldValue
                         ) {
-=======
-                        } elseif ($this->originalData[$oid][$fieldName] !== $fieldValue) {
->>>>>>> c0136594
                             continue;
                         } elseif ($fieldValue instanceof ReferenceManyCollection && $fieldValue->changed()) {
                             continue;
@@ -902,13 +864,8 @@
             }
 
             foreach ($class->referrersMappings as $name => $referrerMapping) {
-<<<<<<< HEAD
                 if (isset($originalData[$name])) {
                     foreach ($originalData[$name] as $referrer) {
-=======
-                if ($this->originalData[$oid][$name]) {
-                    foreach ($this->originalData[$oid][$name] as $referrer) {
->>>>>>> c0136594
                         $this->computeReferrerChanges($referrer);
                     }
                 }
