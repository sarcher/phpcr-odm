<?php
/*
 * THIS SOFTWARE IS PROVIDED BY THE COPYRIGHT HOLDERS AND CONTRIBUTORS
 * "AS IS" AND ANY EXPRESS OR IMPLIED WARRANTIES, INCLUDING, BUT NOT
 * LIMITED TO, THE IMPLIED WARRANTIES OF MERCHANTABILITY AND FITNESS FOR
 * A PARTICULAR PURPOSE ARE DISCLAIMED. IN NO EVENT SHALL THE COPYRIGHT
 * OWNER OR CONTRIBUTORS BE LIABLE FOR ANY DIRECT, INDIRECT, INCIDENTAL,
 * SPECIAL, EXEMPLARY, OR CONSEQUENTIAL DAMAGES (INCLUDING, BUT NOT
 * LIMITED TO, PROCUREMENT OF SUBSTITUTE GOODS OR SERVICES; LOSS OF USE,
 * DATA, OR PROFITS; OR BUSINESS INTERRUPTION) HOWEVER CAUSED AND ON ANY
 * THEORY OF LIABILITY, WHETHER IN CONTRACT, STRICT LIABILITY, OR TORT
 * (INCLUDING NEGLIGENCE OR OTHERWISE) ARISING IN ANY WAY OUT OF THE USE
 * OF THIS SOFTWARE, EVEN IF ADVISED OF THE POSSIBILITY OF SUCH DAMAGE.
 *
 * This software consists of voluntary contributions made by many individuals
 * and is licensed under the LGPL. For more information, see
 * <http://www.doctrine-project.org>.
 */

namespace Doctrine\ODM\PHPCR;

use Doctrine\ODM\PHPCR\Mapping\ClassMetadata;
use Doctrine\Common\Collections\Collection;
use Doctrine\Common\Collections\ArrayCollection;
use Doctrine\ODM\PHPCR\Event\LifecycleEventArgs;
use Doctrine\ODM\PHPCR\Event\OnFlushEventArgs;
use Doctrine\ODM\PHPCR\Event\OnClearEventArgs;
use Doctrine\ODM\PHPCR\Proxy\Proxy;

use PHPCR\PropertyType;
use PHPCR\NodeInterface;
use PHPCR\NodeType\NoSuchNodeTypeException;
use PHPCR\ItemNotFoundException;
use PHPCR\UnsupportedRepositoryOperationException;
use PHPCR\RepositoryException;
use PHPCR\Util\UUIDHelper;

/**
 * Unit of work class
 *
 * @license     http://www.opensource.org/licenses/lgpl-license.php LGPL
 * @link        www.doctrine-project.com
 * @since       1.0
 * @author      Jordi Boggiano <j.boggiano@seld.be>
 * @author      Pascal Helfenstein <nicam@nicam.ch>
 * @author      Lukas Kahwe Smith <smith@pooteeweet.org>
 * @author      Brian King <brian@liip.ch>
 * @author      David Buchmann <david@liip.ch>
 * @author      Daniel Barsotti <daniel.barsotti@liip.ch>
 */
class UnitOfWork
{
    const STATE_NEW = 1;
    const STATE_MANAGED = 2;
    const STATE_REMOVED = 3;
    const STATE_DETACHED = 4;
    const STATE_MOVED = 5;

    /**
     * @var DocumentManager
     */
    private $dm = null;

    /**
     * @var array
     */
    private $identityMap = array();

    /**
     * @var array
     */
    private $documentIds = array();

    /**
     * Track version history of the version documents we create, indexed by spl_object_hash
     * @var array of \PHPCR\Version\VersionHistory
     */
    private $documentHistory = array();

    /**
     * Track version objects of the version documents we create, indexed by spl_object_hash
     * @var array of PHPCR\Version\Version
     */
    private $documentVersion = array();

    /**
     * @var array
     */
    private $documentState = array();

    /**
     * @var array
     */
    private $documentTranslations = array();

    /**
     * @var array
     */
    private $documentLocales = array();

    /**
     * @var array
     */
    private $documentChangesets = array();

    /**
     * @var array
     */
    private $scheduledUpdates = array();

    /**
     * @var array
     */
    private $scheduledAssociationUpdates = array();

    /**
     * @var array
     */
    private $scheduledInserts = array();

    /**
     * @var array
     */
    private $scheduledMoves = array();

    /**
     * @var array
     */
    private $scheduledRemovals = array();

    /**
     * @var array
     */
    private $visitedCollections = array();

    /**
     * @var array
     */
    private $multivaluePropertyCollections = array();

    /**
     * @var array
     */
    private $idGenerators = array();

    /**
     * \PHPCR\SessionInterface
     */
    private $session;

    /**
     * @var EventManager
     */
    private $evm;

    /**
     * @var DocumentClassMapperInterface
     */
    private $documentClassMapper;

    /**
     * @var boolean
     */
    private $validateDocumentName;

    /**
     * @var boolean
     */
    private $writeMetadata;

    /**
     * @param DocumentManager $dm
     */
    public function __construct(DocumentManager $dm)
    {
        $this->dm = $dm;
        $this->session = $dm->getPhpcrSession();
        $this->evm = $dm->getEventManager();

        $config = $dm->getConfiguration();
        $this->documentClassMapper = $config->getDocumentClassMapper();
        $this->validateDocumentName = $config->getValidateDoctrineMetadata();
        $this->writeMetadata = $config->getWriteDoctrineMetadata();
    }

    /**
     * @param object $document
     * @param string $className
     * @throws \InvalidArgumentException
     */
    public function validateClassName($document, $className)
    {
        if (isset($className) && $this->validateDocumentName) {
            $this->documentClassMapper->validateClassName($this->dm, $document, $className);
        }
    }

    /**
     * Create a document given class, data and the doc-id and revision
     *
     * Supported hints are
     * - refresh: reload the fields from the database
     * - locale: use this locale instead of the one from the annotation or the default
     * - fallback: whether to try other languages or throw a not found
     *      exception if the desired locale is not found. defaults to true if
     *      not set and locale is not given either.
     *
     * @param null|string $className
     * @param \PHPCR\NodeInterface $node
     * @param array $hints
     * @return object
     */
    public function createDocument($className, $node, array &$hints = array())
    {
        $requestedClassName = $className;
        $className = $this->documentClassMapper->getClassName($this->dm, $node, $className);
        $class = $this->dm->getClassMetadata($className);

        $documentState = array();
        $id = $node->getPath();

        // second param is false to get uuid rather than dereference reference properties to node instances
        $properties = $node->getPropertiesValues(null, false);

        foreach ($class->fieldMappings as $fieldName => $mapping) {
            if (isset($properties[$mapping['name']])) {
                if ($mapping['multivalue']) {
                    $collection = $properties[$mapping['name']] instanceof Collection
                        ? $properties[$mapping['name']]
                        : new ArrayCollection((array)$properties[$mapping['name']])
                    ;
                    $documentState[$fieldName] = new MultivaluePropertyCollection($collection);
                    $this->multivaluePropertyCollections[] = $documentState[$fieldName];
                } else {
                    $documentState[$fieldName] = $properties[$mapping['name']];
                }
            }
        }

        if ($class->node) {
            $documentState[$class->node] = $node;
        }
        if ($class->nodename) {
            $documentState[$class->nodename] = $node->getName();
        }
        if ($class->identifier) {
            $documentState[$class->identifier] = $node->getPath();
        }

        // pre-fetch all nodes for MANY_TO_ONE references
        $refNodeUUIDs = array();
        foreach ($class->associationsMappings as $assocOptions) {
            if (!$node->hasProperty($assocOptions['fieldName'])) {
                continue;
            }

            if ($assocOptions['type'] & ClassMetadata::MANY_TO_ONE
                && $assocOptions['strategy'] !== 'path'
            ) {
                $refNodeUUIDs[] = $node->getProperty($assocOptions['fieldName'])->getString();
            }
        }

        if (count($refNodeUUIDs)) {
            $this->session->getNodesByIdentifier($refNodeUUIDs);
        }

        // initialize inverse side collections
        foreach ($class->associationsMappings as $assocName => $assocOptions) {
            if ($assocOptions['type'] & ClassMetadata::MANY_TO_ONE) {
                if (!$node->hasProperty($assocOptions['fieldName'])) {
                    continue;
                }

                if (isset($assocOptions['targetDocument'])) {
                    $referencedClass = $this->dm->getMetadataFactory()->getMetadataFor(ltrim($assocOptions['targetDocument'], '\\'))->name;

                    if ($assocOptions['strategy'] === 'path') {
                        $path = $node->getProperty($assocOptions['fieldName'])->getString();
                    } else {
                        $referencedNode = $node->getPropertyValue($assocOptions['fieldName']);
                        $path = $referencedNode->getPath();
                    }

                    $proxy = $this->createProxy($path, $referencedClass);
                } else {
                    $referencedNode = $node->getPropertyValue($assocOptions['fieldName']);
                    $proxy = $this->createProxyFromNode($referencedNode);
                }

                $documentState[$class->associationsMappings[$assocName]['fieldName']] = $proxy;
            } elseif ($assocOptions['type'] & ClassMetadata::MANY_TO_MANY) {
                if (!$node->hasProperty($assocOptions['fieldName'])) {
                    continue;
                }

                $referencedNodes = array();
                foreach ($node->getProperty($assocOptions['fieldName'])->getString() as $reference) {
                    $referencedNodes[] = $reference;
                }

                if (count($referencedNodes) > 0) {
                    $coll = new ReferenceManyCollection($this->dm, $referencedNodes, $assocOptions['targetDocument']);
                    $documentState[$class->associationsMappings[$assocName]['fieldName']] = $coll;
                }
            }
        }

        if ($class->parentMapping && $node->getDepth() > 0) {
            // do not map parent to self if we are at root
            $documentState[$class->parentMapping] = $this->createProxyFromNode($node->getParent());
        }

        foreach ($class->childMappings as $childName => $mapping) {
            $documentState[$class->childMappings[$childName]['fieldName']] = $node->hasNode($mapping['name'])
                ? $this->createProxyFromNode($node->getNode($mapping['name']))
                : null;
        }

        $document = $this->getDocumentById($id);
        if ($document) {
            $overrideLocalValuesOid = empty($hints['refresh']) ? false : spl_object_hash($document);
        } else {
            $document = $class->newInstance();
            $overrideLocalValuesOid = $this->registerDocument($document, $id);
        }

        $this->validateClassName($document, $requestedClassName);

        foreach ($class->childrenMappings as $mapping) {
            $documentState[$mapping['fieldName']] = new ChildrenCollection($this->dm, $document, $mapping['filter']);
        }

        foreach ($class->referrersMappings as $mapping) {
            $documentState[$mapping['fieldName']] = new ReferrersCollection($this->dm, $document, $mapping['referenceType'], $mapping['filter']);
        }

        if ($overrideLocalValuesOid) {
            foreach ($class->reflFields as $prop => $reflFields) {
                $value = isset($documentState[$prop]) ? $documentState[$prop] : null;
                $reflFields->setValue($document, $value);
            }
        }

        // Load translations
        $locale = isset($hints['locale']) ? $hints['locale'] : null;
        $fallback = isset($hints['fallback']) ? $hints['fallback'] : is_null($locale);

        $this->doLoadTranslation($document, $class, $locale, $fallback);

        // Invoke the postLoad lifecycle callbacks and listeners
        if (isset($class->lifecycleCallbacks[Event::postLoad])) {
            $class->invokeLifecycleCallbacks(Event::postLoad, $document);
        }
        if ($this->evm->hasListeners(Event::postLoad)) {
            $this->evm->dispatchEvent(Event::postLoad, new Event\LifecycleEventArgs($document, $this->dm));
        }

        return $document;
    }

    public function createProxyFromNode($node)
    {
        $targetId = $node->getPath();
        $className = $this->documentClassMapper->getClassName($this->dm, $node);
        return $this->createProxy($targetId, $className);
    }

    /**
     * Create a proxy instance or return an existing document
     *
     * @param $targetId
     * @param $className
     *
     * @return object
     */
    public function createProxy($targetId, $className)
    {
        $document = $this->getDocumentById($targetId);

        // check if referenced document already exists
        if ($document) {
            return $document;
        }

        $proxyDocument = $this->dm->getProxyFactory()->getProxy($className, $targetId);

        // register the document under its own id
        $this->registerDocument($proxyDocument, $targetId);

        return $proxyDocument;
    }

    /**
     * Populate the proxy with actual data
     *
     * @param string $className
     * @param Proxy $document
     * @return void
     */
    public function refreshDocumentForProxy($className, Proxy $document)
    {
        $node = $this->session->getNode($document->__getIdentifier());
        $hints = array('refresh' => true);
        $this->createDocument($className, $node, $hints);
    }

    /**
     * Bind the translatable fields of the document in the specified locale.
     *
     * This method will update the @Locale field if it does not match the $locale argument.
     *
     * @param $document the document to persist a translation of
     * @param $locale the locale this document currently has
     *
     * @throws PHPCRException if the document is not translatable
     */
    public function bindTranslation($document, $locale)
    {
        $state = $this->getDocumentState($document);
        if ($state !== self::STATE_MANAGED && $state !== self::STATE_MOVED) {
            throw new \InvalidArgumentException('Document has to be managed to be able to bind a translation '.self::objToStr($document, $this->dm));
        }

        $class = $this->dm->getClassMetadata(get_class($document));
        if (!$this->isDocumentTranslatable($class)) {
            throw new PHPCRException('This document is not translatable, do not use bindTranslation: '.self::objToStr($document, $this->dm));
        }

        // Set the @Locale field
        $localeField = $class->localeMapping;
        if ($localeField) {
            $class->reflFields[$localeField]->setValue($document, $locale);
        }

        $oid = spl_object_hash($document);
        if (empty($this->documentTranslations[$oid])) {
            $this->documentTranslations[$oid] = array();
        }

        foreach ($class->translatableFields as $field) {
            $this->documentTranslations[$oid][$locale][$field] = $class->reflFields[$field]->getValue($document);
        }

        if (empty($this->documentLocales[$oid])) {
            $this->documentLocales[$oid] = array('original' => $locale);
        }
        $this->documentLocales[$oid]['current'] = $locale;
    }

    /**
     * Schedule insertion of this document and cascade if neccessary.
     *
     * @param object $document
     * @param string $id
     */
    public function scheduleInsert($document)
    {
        $visited = array();
        $this->doScheduleInsert($document, $visited);
    }

    private function doScheduleInsert($document, &$visited, $overrideIdGenerator = null)
    {
        $oid = spl_object_hash($document);
        // To avoid recursion loops (over children and parents)
        if (isset($visited[$oid])) {
            return;
        }
        $visited[$oid] = true;

        $class = $this->dm->getClassMetadata(get_class($document));

        $this->cascadeScheduleParentInsert($class, $document, $visited);

        $state = $this->getDocumentState($document);
        switch ($state) {
            case self::STATE_NEW:
                $this->persistNew($class, $document, $overrideIdGenerator);
                break;
            case self::STATE_MANAGED:
                // TODO: Change Tracking Deferred Explicit
                break;
            case self::STATE_MOVED:
                unset($this->scheduledMoves[$oid]);
                $this->setDocumentState($oid, self::STATE_MANAGED);
                break;
            case self::STATE_REMOVED:
                unset($this->scheduledRemovals[$oid]);
                $this->setDocumentState($oid, self::STATE_MANAGED);
                break;
            case self::STATE_DETACHED:
                throw new \InvalidArgumentException('Detached document passed to persist(): '.self::objToStr($document, $this->dm));
                break;
        }

        $this->cascadeScheduleInsert($class, $document, $visited);
    }

    /**
     *
     * @param ClassMetadata $class
     * @param object $document
     * @param array $visited
     */
    private function cascadeScheduleInsert($class, $document, &$visited)
    {
        foreach ($class->associationsMappings as $assocName => $assoc) {
            $related = $class->reflFields[$assocName]->getValue($document);
            if ($related !== null) {
                if ($class->associationsMappings[$assocName]['type'] & ClassMetadata::TO_ONE) {
                    if (is_array($related) || $related instanceof Collection) {
                        throw new PHPCRException('Referenced document is not stored correctly in a reference-one property. Do not use array notation or a (ReferenceMany)Collection: '.self::objToStr($document, $this->dm));
                    }

                    if ($this->getDocumentState($related) === self::STATE_NEW) {
                        $this->doScheduleInsert($related, $visited);
                    }
                } else {
                    if (!is_array($related) && !$related instanceof Collection) {
                        throw new PHPCRException('Referenced document is not stored correctly in a reference-many property. Use array notation or a (ReferenceMany)Collection: '.self::objToStr($document, $this->dm));
                    }
                    foreach ($related as $relatedDocument) {
                        if (isset($relatedDocument) && $this->getDocumentState($relatedDocument) === self::STATE_NEW) {
                            $this->doScheduleInsert($relatedDocument, $visited);
                        }
                    }
                }
            }
        }

        $id = $this->getDocumentId($document);
        foreach ($class->childMappings as $childName => $mapping) {
            $child = $class->reflFields[$childName]->getValue($document);
            if ($child !== null && $this->getDocumentState($child) === self::STATE_NEW) {
                $childClass = $this->dm->getClassMetadata(get_class($child));
                $childId = $id.'/'.$mapping['name'];
                $childClass->setIdentifierValue($child, $childId);
                $this->doScheduleInsert($child, $visited, ClassMetadata::GENERATOR_TYPE_ASSIGNED);
            }
        }

        foreach ($class->childrenMappings as $childName => $mapping) {
            $children = $class->reflFields[$childName]->getValue($document);
            if (empty($children)) {
                continue;
            }

            foreach ($children as $child) {
                if ($child !== null && $this->getDocumentState($child) === self::STATE_NEW) {
                    $childClass = $this->dm->getClassMetadata(get_class($child));
                    $nodename = $childClass->nodename
                        ? $childClass->reflFields[$childClass->nodename]->getValue($child)
                        : basename($childClass->getIdentifierValue($child));
                    $childId = $id.'/'.$nodename;
                    $childClass->setIdentifierValue($child, $childId);
                    $this->doScheduleInsert($child, $visited, ClassMetadata::GENERATOR_TYPE_ASSIGNED);
                }
            }
        }
    }

    private function cascadeScheduleParentInsert($class, $document, &$visited)
    {
        if ($class->parentMapping) {
            $parent = $class->reflFields[$class->parentMapping]->getValue($document);
            if ($parent !== null && $this->getDocumentState($parent) === self::STATE_NEW) {
                $this->doScheduleInsert($parent, $visited);
            }
        }
    }

    private function getIdGenerator($type)
    {
        if (!isset($this->idGenerators[$type])) {
            $this->idGenerators[$type] = Id\IdGenerator::create($type);
        }
        return $this->idGenerators[$type];
    }

    public function scheduleMove($document, $targetPath)
    {
        $oid = spl_object_hash($document);

        $state = $this->getDocumentState($document);
        switch ($state) {
            case self::STATE_NEW:
                unset($this->scheduledInserts[$oid]);
                break;
            case self::STATE_REMOVED:
                unset($this->scheduledRemovals[$oid]);
                break;
            case self::STATE_DETACHED:
                throw new \InvalidArgumentException('Detached document passed to move(): '.self::objToStr($document, $this->dm));
                break;
        }

        $this->scheduledMoves[$oid] = array($document, $targetPath);
        $this->setDocumentState($oid, self::STATE_MOVED);
    }

    public function scheduleRemove($document)
    {
        $oid = spl_object_hash($document);

        $state = $this->getDocumentState($document);
        switch ($state) {
            case self::STATE_NEW:
                unset($this->scheduledInserts[$oid]);
                break;
            case self::STATE_MOVED:
                unset($this->scheduledMoves[$oid]);
                break;
            case self::STATE_DETACHED:
                throw new \InvalidArgumentException('Detached document passed to remove(): '.self::objToStr($document, $this->dm));
                break;
        }

        $this->scheduledRemovals[$oid] = $document;
        $this->setDocumentState($oid, self::STATE_REMOVED);

        $class = $this->dm->getClassMetadata(get_class($document));
        if (isset($class->lifecycleCallbacks[Event::preRemove])) {
            $class->invokeLifecycleCallbacks(Event::preRemove, $document);
        }
        if ($this->evm->hasListeners(Event::preRemove)) {
            $this->evm->dispatchEvent(Event::preRemove, new LifecycleEventArgs($document, $this->dm));
        }
    }

    /**
     * recurse over all known child documents to remove them form this unit of work
     * as their parent gets removed from phpcr. If you do not, flush will try to create
     * orphaned nodes if these documents are modified which leads to a PHPCR exception
     *
     * @param object $document
     */
    private function purgeChildren($document)
    {
        $class = $this->dm->getClassMetadata(get_class($document));
        foreach ($class->childMappings as $childName => $mapping) {
            $child = $class->reflFields[$childName]->getValue($document);
            if ($child !== null) {
                $this->purgeChildren($child);
                $this->unregisterDocument($child);
            }
        }
    }

    /**
     * @param object|string $document
     * @param int $state
     */
    private function setDocumentState($document, $state)
    {
        $oid = is_object($document) ? spl_object_hash($document) : $document;
        $this->documentState[$oid] = $state;
    }

    /**
     * @param object $document
     * @return int
     */
    private function getDocumentState($document)
    {
        $oid = spl_object_hash($document);
        if (!isset($this->documentState[$oid])) {
            $class = $this->dm->getClassMetadata(get_class($document));
            $id = $class->getIdentifierValue($document);
            if (!$id) {
                return self::STATE_NEW;
            }

            if ($class->idGenerator === ClassMetadata::GENERATOR_TYPE_ASSIGNED
                || $class->idGenerator === ClassMetadata::GENERATOR_TYPE_PARENT
            ) {
                if ($this->getDocumentById($id)) {
                    return self::STATE_DETACHED;
                }

                return $this->dm->getPhpcrSession()->nodeExists($id)
                    ? self::STATE_DETACHED : self::STATE_NEW;
            }

            return self::STATE_DETACHED;
        }

        return $this->documentState[$oid];
    }

    /**
     * Detects the changes that need to be persisted
     *
     * @param object $document
     *
     * @return void
     */
    private function detectChangedDocuments($document = null)
    {
        if ($document) {
            $state = $this->getDocumentState($document);
            if ($state !== self::STATE_MANAGED && $state !== self::STATE_MOVED) {
                throw new \InvalidArgumentException('Document has to be managed or moved for single computation '.self::objToStr($document, $this->dm));
            }

            foreach ($this->scheduledInserts as $insertedDocument) {
                $class = $this->dm->getClassMetadata(get_class($insertedDocument));
                $this->computeChangeSet($class, $insertedDocument);
            }

            // Ignore uninitialized proxy objects
            if ($document instanceof Proxy && !$document->__isInitialized()) {
                return;
            }

            $oid = spl_object_hash($document);
            if (!isset($this->scheduledInserts[$oid])) {
                $class = $this->dm->getClassMetadata(get_class($document));
                $this->computeChangeSet($class, $document);
            }
        } else {
            foreach ($this->identityMap as $document) {
                $state = $this->getDocumentState($document);
                if ($state === self::STATE_MANAGED || $state === self::STATE_MOVED) {
                    $class = $this->dm->getClassMetadata(get_class($document));
                    $this->computeChangeSet($class, $document);
                }
            }
        }
    }

    /**
     * @param ClassMetadata $class
     * @param object $document
     * @return void
     */
    private function computeChangeSet(ClassMetadata $class, $document)
    {
        if ($document instanceof Proxy && !$document->__isInitialized()) {
            return;
        }

        $id = $this->getDocumentId($document);
        $oid = spl_object_hash($document);

        $actualData = array();
        foreach ($class->reflFields as $fieldName => $reflProperty) {
            $value = $reflProperty->getValue($document);
            if ($class->isCollectionValuedAssociation($fieldName)
                && $value !== null
                && !($value instanceof PersistentCollection)
            ) {
                if (!$value instanceof Collection) {
                    $value = new MultivaluePropertyCollection(new ArrayCollection($value), true);
                    $this->multivaluePropertyCollections[] = $value;
                }

                $collection = $value;

                $class->reflFields[$fieldName]->setValue($document, $collection);

                $actualData[$fieldName] = $collection;
            } else {
                $actualData[$fieldName] = $value;
            }
        }

        // unset the version info fields if they have values, they are not to be managed by the user in write scenarios.
        if ($class->versionable) {
            unset($actualData[$class->versionNameField]);
            unset($actualData[$class->versionCreatedField]);
        }

<<<<<<< HEAD
=======
        $oid = spl_object_hash($document);
        if (!isset($this->originalData[$oid])) {
            // Document is New and should be inserted
            $this->originalData[$oid] = $actualData;
            $this->documentChangesets[$oid] = $actualData;
            $this->scheduledInserts[$oid] = $document;
        } else {
            if (isset($this->originalData[$oid][$class->nodename])
                && isset($actualData[$class->nodename])
                && $this->originalData[$oid][$class->nodename] !== $actualData[$class->nodename]
            ) {
                throw new PHPCRException('The Nodename property is immutable ('.$this->originalData[$oid][$class->nodename].' !== '.$actualData[$class->nodename].'). Please use DocumentManager::move to rename the document: '.self::objToStr($document, $this->dm));
            }
            if (isset($this->originalData[$oid][$class->parentMapping])
                && isset($actualData[$class->parentMapping])
                && $this->originalData[$oid][$class->parentMapping] !== $actualData[$class->parentMapping]
            ) {
                throw new PHPCRException('The ParentDocument property is immutable ('.$this->getDocumentId($this->originalData[$oid][$class->parentMapping]).' !== '.$this->getDocumentId($actualData[$class->parentMapping]).'). Please use PHPCR\Session::move to move the document: '.self::objToStr($document, $this->dm));
            }
            if (isset($this->originalData[$oid][$class->identifier])
                && isset($actualData[$class->identifier])
                && $this->originalData[$oid][$class->identifier] !== $actualData[$class->identifier]
            ) {
                throw new PHPCRException('The Id is immutable ('.$this->originalData[$oid][$class->identifier].' !== '.$actualData[$class->identifier].'). Please use DocumentManager::move to move the document: '.self::objToStr($document, $this->dm));
            }

            // Document is "fully" MANAGED: it was already fully persisted before
            // and we have a copy of the original data

            $changed = false;
            foreach ($actualData as $fieldName => $fieldValue) {
                if (!isset($class->fieldMappings[$fieldName])
                    && !isset($class->childMappings[$fieldName])
                    && !isset($class->associationsMappings[$fieldName])
                    && !isset($class->referrersMappings[$fieldName])
                    && !isset($class->parentMapping[$fieldName])
                    && !isset($class->nodename)
                ) {
                    continue;
                }
                if ($class->isCollectionValuedAssociation($fieldName)) {
                    if (!$fieldValue instanceof PersistentCollection) {
                        // if its not a persistent collection and the original value changed. otherwise it could just be null
                        $changed = true;
                        break;
                    } elseif ($fieldValue->changed()) {
                        $this->visitedCollections[] = $fieldValue;
                        $changed = true;
                        break;
                    }
                } elseif ($this->originalData[$oid][$fieldName] !== $fieldValue) {
                    $changed = true;
                    break;
                } elseif ($fieldValue instanceof ReferenceManyCollection) {
                    if ($fieldValue->changed()) {
                        $changed = true;
                    }
                }
            }

            if (isset($this->documentLocales[$oid])
                && $this->documentLocales[$oid]['current'] !== $this->documentLocales[$oid]['original']
            ) {
                $changed = true;
            }

            if ($changed) {
                $this->documentChangesets[$oid] = $actualData;
                $this->scheduledUpdates[$oid] = $document;
            }
        }

>>>>>>> 07a4d543
        if ($class->parentMapping && isset($actualData[$class->parentMapping])) {
            $parentClass = $this->dm->getClassMetadata(get_class($actualData[$class->parentMapping]));
        }

        if (isset($parentClass)) {
            $state = $this->getDocumentState($actualData[$class->parentMapping]);
            if ($state === self::STATE_MANAGED || $state === self::STATE_MOVED) {
                $this->computeChangeSet($parentClass, $actualData[$class->parentMapping]);
            }
        }

<<<<<<< HEAD
=======
        $id = $this->getDocumentId($document);
>>>>>>> 07a4d543
        foreach ($class->childMappings as $name => $childMapping) {
            if ($actualData[$name]) {
                $child = $this->getDocumentById($id.'/'.$childMapping['name']);
                if ($child && $child !== $actualData[$name]) {
                    throw new PHPCRException('Cannot move/copy children by assignment as it would be ambiguous. Please use the DocumentManager::move() or PHPCR\Session::copy() operations for this: '.self::objToStr($document, $this->dm));
                }
                $this->computeChildChanges($childMapping, $actualData[$name], $id);
            }
        }

        foreach ($class->associationsMappings as $assocName => $assoc) {
            if ($actualData[$assocName]) {
                if (is_array($actualData[$assocName]) || $actualData[$assocName] instanceof Collection) {
                    foreach ($actualData[$assocName] as $ref) {
                        if ($ref !== null) {
                            $this->computeReferenceChanges($ref);
                        }
                    }
                } else {
                    $this->computeReferenceChanges($actualData[$assocName]);
                }
            }
        }

        if (!$this->session->nodeExists($id)) {
            // Document is new and should be inserted
            $this->documentChangesets[$oid] = $actualData;
            $this->scheduledInserts[$oid] = $document;
        } else {
            $node = $this->session->getNode($id);
            $originalData = $node->getPropertiesValues();

            if (isset($actualData[$class->nodename])
                && $node->getName() !== $actualData[$class->nodename]
            ) {
                throw new PHPCRException('The Nodename property is immutable ('.$node->getName().' !== '.$actualData[$class->nodename].'). Please use DocumentManager::move to rename the document: '.self::objToStr($document, $this->dm));
            }
            if (isset($parentClass) && ($parent = $this->getDocumentById(dirname($id))) && $parent !== $actualData[$class->parentMapping]) {
                throw new PHPCRException('The ParentDocument property is immutable ('.self::objToStr($parent, $this->dm).' !== '.self::objToStr($actualData[$class->parentMapping], $this->dm).'). Please use PHPCR\Session::move to move the document: '.self::objToStr($document, $this->dm));
            }
            if (isset($actualData[$class->identifier])
                && $id !== $actualData[$class->identifier]
            ) {
                throw new PHPCRException('The Id is immutable ('.$id.' !== '.$actualData[$class->identifier].'). Please use DocumentManager::move to move the document: '.self::objToStr($document, $this->dm));
            }

            if (!isset($this->documentLocales[$oid])
                || $this->documentLocales[$oid]['current'] === $this->documentLocales[$oid]['original']
            ) {
                // remove anything from $actualData that did not change
                foreach ($actualData as $fieldName => $fieldValue) {
                    if (isset($class->fieldMappings[$fieldName])
                        || isset($class->childMappings[$fieldName])
                        || isset($class->associationsMappings[$fieldName])
                        || isset($class->referrersMappings[$fieldName])
                        || isset($class->parentMapping[$fieldName])
                        || isset($class->nodename)
                    ) {
                        if ($class->isCollectionValuedAssociation($fieldName)) {
                            if (!$fieldValue instanceof PersistentCollection) {
                                // if its not a persistent collection, otherwise it would just be null
                                continue;
                            } elseif ($fieldValue->changed()) {
                                $this->visitedCollections[] = $fieldValue;
                                continue;
                            }
                        } elseif (!array_key_exists($fieldName, $originalData)
                            || $originalData[$fieldName] !== $fieldValue
                        ) {
                            continue;
                        } elseif ($fieldValue instanceof ReferenceManyCollection && $fieldValue->changed()) {
                            continue;
                        }
                    }

                    unset($actualData[$fieldName]);
                }
            }

            if (count($actualData)) {
                $this->documentChangesets[$oid] = $actualData;
                $this->scheduledUpdates[$oid] = $document;
            }

            foreach ($class->referrersMappings as $name => $referrerMapping) {
                if (isset($originalData[$name])) {
                    foreach ($originalData[$name] as $referrer) {
                        $this->computeReferrerChanges($referrer);
                    }
                }
            }
        }
    }

    /**
     * Computes the changes of a child.
     *
     * @param mixed $child the child document.
     */
    private function computeChildChanges($mapping, $child, $parentId)
    {
        $targetClass = $this->dm->getClassMetadata(get_class($child));
        $state = $this->getDocumentState($child);

        if ($state === self::STATE_NEW) {
            $targetClass->setIdentifierValue($child, $parentId.'/'.$mapping['name']);
            $this->persistNew($targetClass, $child, ClassMetadata::GENERATOR_TYPE_ASSIGNED);
            $this->computeChangeSet($targetClass, $child);
        } elseif ($state === self::STATE_REMOVED) {
            throw new \InvalidArgumentException('Removed child document detected during flush');
        } elseif ($state === self::STATE_DETACHED) {
            throw new \InvalidArgumentException('A detached document was found through a child relationship during cascading a persist operation.');
        }
    }

    /**
     * Computes the changes of a reference.
     *
     * @param mixed $reference the referenced document.
     */
    private function computeReferenceChanges($reference)
    {
        $targetClass = $this->dm->getClassMetadata(get_class($reference));
        $state = $this->getDocumentState($reference);

        switch ($state) {
            case self::STATE_NEW:
                $this->persistNew($targetClass, $reference, ClassMetadata::GENERATOR_TYPE_ASSIGNED);
                $this->computeChangeSet($targetClass, $reference);
                break;
            case self::STATE_DETACHED:
                throw new \InvalidArgumentException('A detached document was found through a reference during cascading a persist operation.');
        }
    }

    /**
     * Computes the changes of a referrer.
     *
     * @param mixed $referrer the referenced document.
     */
    private function computeReferrerChanges($referrer)
    {
        $targetClass = $this->dm->getClassMetadata(get_class($referrer));
        $state = $this->getDocumentState($referrer);

        switch ($state) {
            case self::STATE_NEW:
                $this->persistNew($targetClass, $referrer, ClassMetadata::GENERATOR_TYPE_ASSIGNED);
                $this->computeChangeSet($targetClass, $referrer);
                break;
            case self::STATE_DETACHED:
                throw new \InvalidArgumentException('A detached document was found through a referrer during cascading a persist operation.');
        }
    }

    /**
     * Persist new document, marking it managed and generating the id and the node.
     *
     * This method is either called through `DocumentManager#persist()` or during `DocumentManager#flush()`,
     * when persistence by reachability is applied.
     *
     * @param ClassMetadata $class
     * @param object $document
     * @return void
     */
    public function persistNew($class, $document, $overrideIdGenerator = null)
    {
        $generator = $overrideIdGenerator ? $overrideIdGenerator : $class->idGenerator;

        $id = $this->getIdGenerator($generator)->generate($document, $class, $this->dm);
        $this->registerDocument($document, $id);

        if ($generator !== ClassMetadata::GENERATOR_TYPE_ASSIGNED) {
            $class->setIdentifierValue($document, $id);
        }

        if (isset($class->lifecycleCallbacks[Event::prePersist])) {
            $class->invokeLifecycleCallbacks(Event::prePersist, $document);
        }
        if ($this->evm->hasListeners(Event::prePersist)) {
            $this->evm->dispatchEvent(Event::prePersist, new LifecycleEventArgs($document, $this->dm));
        }
    }

    /**
     * Detaches a document from the persistence management. It's persistence will
     * no longer be managed by Doctrine.
     *
     * @param object $document The document to detach.
     */
    public function detach($document)
    {
        $visited = array();
        $this->doDetach($document, $visited);
    }

    /**
     * Executes a detach operation on the given entity.
     *
     * @param object $document
     * @param array $visited
     */
    private function doDetach($document, array &$visited)
    {
        $oid = spl_object_hash($document);
        if (isset($visited[$oid])) {
            return; // Prevent infinite recursion
        }

        $visited[$oid] = $document; // mark visited

        $state = $this->getDocumentState($document);
        switch ($state) {
            case self::STATE_MANAGED:
            case self::STATE_MOVED:
                $this->unregisterDocument($document);
                break;
            case self::STATE_NEW:
            case self::STATE_DETACHED:
                return;
        }

        $this->cascadeDetach($document, $visited);
    }

    /**
     * Cascades a detach operation to associated documents.
     *
     * @param object $document
     * @param array $visited
     */
    private function cascadeDetach($document, array &$visited)
    {
        $class = $this->dm->getClassMetadata(get_class($document));

        foreach ($class->childrenMappings as $assoc) {
            $relatedDocuments = $class->reflFields[$assoc['fieldName']]->getValue($document);
            if ($relatedDocuments instanceof Collection) {
                if ($relatedDocuments instanceof PersistentCollection) {
                    // Unwrap so that foreach() does not initialize
                    $relatedDocuments = $relatedDocuments->unwrap();
                }
                foreach ($relatedDocuments as $relatedDocument) {
                    $this->doDetach($relatedDocument, $visited);
                }
            } else if ($relatedDocuments !== null) {
                $this->doDetach($relatedDocuments, $visited);
            }
        }

        foreach ($class->referrersMappings as $assoc) {
            $relatedDocuments = $class->reflFields[$assoc['fieldName']]->getValue($document);
            if ($relatedDocuments instanceof Collection) {
                if ($relatedDocuments instanceof PersistentCollection) {
                    // Unwrap so that foreach() does not initialize
                    $relatedDocuments = $relatedDocuments->unwrap();
                }
                foreach ($relatedDocuments as $relatedDocument) {
                    $this->doDetach($relatedDocument, $visited);
                }
            } else if ($relatedDocuments !== null) {
                $this->doDetach($relatedDocuments, $visited);
            }
        }
    }

    /**
     * Commits the UnitOfWork
     *
     * @param object $document
     *
     * @return void
     */
    public function commit($document = null)
    {
        $this->detectChangedDocuments($document);

        if ($this->evm->hasListeners(Event::onFlush)) {
            $this->evm->dispatchEvent(Event::onFlush, new OnFlushEventArgs($this->dm));
        }

        try {
            $utx = $this->session->getWorkspace()->getTransactionManager();
            if ($utx->inTransaction()) {
                $utx = null;
            } else {
                $utx->begin();
            }
        } catch (UnsupportedRepositoryOperationException $e) {
            $utx = null;
        }

        try {
            $this->executeInserts($this->scheduledInserts);

            $this->executeUpdates($this->scheduledUpdates);

            $this->executeUpdates($this->scheduledAssociationUpdates, false);

            $this->executeRemovals($this->scheduledRemovals);

            $this->session->save();

            if (!empty($this->scheduledMoves)) {
                // TODO: this is a hack to work around https://github.com/jackalope/jackalope/issues/99
                $this->executeMoves($this->scheduledMoves);

                $this->session->save();
            }

            if ($utx) {
                $utx->commit();
            }
        } catch (\Exception $e) {
            try {
                $this->dm->close();

                if ($utx) {
                    $utx->rollback();
                }
            } catch (\Exception $innerException) {
                //TODO: log error while closing dm after error: $innerException->getMessage
            }
            throw $e;
        }

        foreach ($this->visitedCollections as $col) {
            $col->takeSnapshot();
        }

        foreach ($this->multivaluePropertyCollections as $col) {
            $col->takeSnapshot();
        }

        $this->documentTranslations =
        $this->scheduledUpdates =
        $this->scheduledAssociationUpdates =
        $this->scheduledRemovals =
        $this->scheduledMoves =
        $this->scheduledInserts =
        $this->visitedCollections = array();
    }

    /**
     * Executes all document insertions
     *
     * @param array $documents array of all to be inserted documents
     */
    private function executeInserts($documents)
    {
        // sort the documents to insert parents first but maintain child order
        $oids = array();
        foreach ($documents as $oid => $document) {
            if (!$this->contains($oid)) {
                continue;
            }

            $oids[$oid] = $this->getDocumentId($document);
        }

        $order = array_flip(array_values($oids));
        uasort($oids, function ($a, $b) use ($order)
            {
                // compute the node depths
                $aCount = substr_count($a, '/');
                $bCount = substr_count($b, '/');

                // ensure that the original order is maintained for nodes with the same depth
                if ($aCount == $bCount) {
                    return ($order[$a] < $order[$b]) ? -1 : 1;
                }

                return ($aCount < $bCount) ? -1 : 1;
            }
        );

        foreach ($oids as $oid => $id) {
            $document = $documents[$oid];
            $class = $this->dm->getClassMetadata(get_class($document));
            $parentNode = $this->session->getNode(dirname($id) === '\\' ? '/' : dirname($id));

            $node = $parentNode->addNode(basename($id), $class->nodeType);

            if ($class->identifier) {
                $class->setIdentifierValue($document, $id);
            }
            if ($class->node) {
                $class->reflFields[$class->node]->setValue($document, $node);
            }
            if ($class->nodename) {
                // make sure this reflects the id generator strategy generated id
                $class->reflFields[$class->nodename]->setValue($document, $node->getName());
            }
            // make sure this reflects the id generator strategy generated id
            if ($class->parentMapping && !$class->reflFields[$class->parentMapping]->getValue($document)) {
                $class->reflFields[$class->parentMapping]->setValue($document, $this->createDocument(null, $parentNode));
            }

            if ($this->writeMetadata) {
                $this->documentClassMapper->writeMetadata($this->dm, $node, $class->name);
            }

            try {
                $node->addMixin('phpcr:managed');
            } catch (NoSuchNodeTypeException $e) {
                throw new PHPCRException('Register phpcr:managed node type first. See https://github.com/doctrine/phpcr-odm/wiki/Custom-node-type-phpcr:managed');
            }

            $this->setMixins($class, $node);

            foreach ($this->documentChangesets[$oid] as $fieldName => $fieldValue) {
                // Ignore translatable fields (they will be persisted by the translation strategy)
                if (in_array($fieldName, $class->translatableFields)) {
                    continue;
                }

                if (isset($class->fieldMappings[$fieldName])) {
                    $type = PropertyType::valueFromName($class->fieldMappings[$fieldName]['type']);
                    if (null === $fieldValue && $node->hasProperty($class->fieldMappings[$fieldName]['name'])) {
                        // Check whether we can remove the property first
                        $property = $node->getProperty($class->fieldMappings[$fieldName]['name']);
                        $definition = $property->getDefinition();
                        if ($definition && ($definition->isMandatory() || $definition->isProtected())) {
                            continue;
                        }
                    }

                    if ($class->fieldMappings[$fieldName]['multivalue']) {
                        $value = $fieldValue === null ? null : $fieldValue->toArray();
                        $node->setProperty($class->fieldMappings[$fieldName]['name'], $value, $type);
                    } else {
                        $node->setProperty($class->fieldMappings[$fieldName]['name'], $fieldValue, $type);
                    }
                } elseif (isset($class->associationsMappings[$fieldName])) {
                    $this->scheduledAssociationUpdates[$oid] = $document;
                }
            }

            $this->doSaveTranslation($document, $node, $class);

            if (isset($class->lifecycleCallbacks[Event::postPersist])) {
                $class->invokeLifecycleCallbacks(Event::postPersist, $document);
            }
            if ($this->evm->hasListeners(Event::postPersist)) {
                $this->evm->dispatchEvent(Event::postPersist, new LifecycleEventArgs($document, $this->dm));
            }
        }
    }

    /**
     * Executes all document updates
     *
     * @param array $documents array of all to be updated documents
     * @param boolean $dispatchEvents if to dispatch events
     */
    private function executeUpdates($documents, $dispatchEvents = true)
    {
        foreach ($documents as $oid => $document) {
            if (!$this->contains($oid)) {
                continue;
            }

            $class = $this->dm->getClassMetadata(get_class($document));
            $node = $this->session->getNode($this->getDocumentId($document));

            if ($this->writeMetadata) {
                $this->documentClassMapper->writeMetadata($this->dm, $node, $class->name);
            }

            if ($dispatchEvents) {
                if (isset($class->lifecycleCallbacks[Event::preUpdate])) {
                    $class->invokeLifecycleCallbacks(Event::preUpdate, $document);
                    $this->computeChangeSet($class, $document);
                }
                if ($this->evm->hasListeners(Event::preUpdate)) {
                    $this->evm->dispatchEvent(Event::preUpdate, new LifecycleEventArgs($document, $this->dm));
                    $this->computeChangeSet($class, $document);
                }
            }

            foreach ($this->documentChangesets[$oid] as $fieldName => $fieldValue) {
                // Ignore translatable fields (they will be persisted by the translation strategy)
                if (in_array($fieldName, $class->translatableFields)) {
                    continue;
                }

                if (isset($class->fieldMappings[$fieldName])) {
                    $type = PropertyType::valueFromName($class->fieldMappings[$fieldName]['type']);
                    if ($class->fieldMappings[$fieldName]['multivalue']) {
                        $value = $fieldValue === null ? null : $fieldValue->toArray();
                        $node->setProperty($class->fieldMappings[$fieldName]['name'], $value, $type);
                    } else {
                        $node->setProperty($class->fieldMappings[$fieldName]['name'], $fieldValue, $type);
                    }
                } elseif (isset($class->associationsMappings[$fieldName]) && $this->writeMetadata) {

                    if ($node->hasProperty($class->associationsMappings[$fieldName]['fieldName']) && is_null($fieldValue)) {
                        $node->getProperty($class->associationsMappings[$fieldName]['fieldName'])->remove();
                        continue;
                    }

                    switch ($class->associationsMappings[$fieldName]['strategy']) {
                        case 'hard':
                            $strategy = PropertyType::REFERENCE;
                            break;
                        case 'path':
                            $strategy = PropertyType::PATH;
                            break;
                        default:
                            $strategy = PropertyType::WEAKREFERENCE;
                            break;
                    }

                    if ($class->associationsMappings[$fieldName]['type'] === $class::MANY_TO_MANY) {
                        if (isset($fieldValue)) {
                            $refNodesIds = array();
                            foreach ($fieldValue as $fv) {
                                if ($fv === null) {
                                    continue;
                                }

                                $associatedNode = $this->session->getNode($this->getDocumentId($fv));
                                if ($strategy === PropertyType::PATH) {
                                    $refNodesIds[] = $associatedNode->getPath();
                                } else {
                                    $refClass = $this->dm->getClassMetadata(get_class($fv));
                                    $this->setMixins($refClass, $associatedNode);
                                    if (!$associatedNode->isNodeType('mix:referenceable')) {
                                        throw new PHPCRException(sprintf('Referenced document %s is not referenceable. Use referenceable=true in Document annotation: '.self::objToStr($document, $this->dm), get_class($fv)));
                                    }
                                    $refNodesIds[] = $associatedNode->getIdentifier();
                                }
                            }

                            if (!empty($refNodesIds)) {
                                $node->setProperty($class->associationsMappings[$fieldName]['fieldName'], $refNodesIds, $strategy);
                            }
                        }
                    } elseif ($class->associationsMappings[$fieldName]['type'] === $class::MANY_TO_ONE) {
                        if (isset($fieldValue)) {
                            $associatedNode = $this->session->getNode($this->getDocumentId($fieldValue));

                            if ($strategy === PropertyType::PATH) {
                                $node->setProperty($class->associationsMappings[$fieldName]['fieldName'], $associatedNode->getPath(), $strategy);
                            } else {
                                $refClass = $this->dm->getClassMetadata(get_class($fieldValue));
                                $this->setMixins($refClass, $associatedNode);
                                if (!$associatedNode->isNodeType('mix:referenceable')) {
                                    throw new PHPCRException(sprintf('Referenced document %s is not referenceable. Use referenceable=true in Document annotation: '.self::objToStr($document, $this->dm), get_class($fieldValue)));
                                }
                                $node->setProperty($class->associationsMappings[$fieldName]['fieldName'], $associatedNode->getIdentifier(), $strategy);
                            }
                        }
                    }
                } elseif (isset($class->childMappings[$fieldName])
                    && $node->hasNode($class->childMappings[$fieldName]['name'])
                    && $fieldValue === null
                ) {
                    $childDocument = $this->getDocumentById($node->getPath().'/'.$class->childMappings[$fieldName]['name']);
                    if (empty($childDocument) || $childDocument instanceof Proxy) {
                        $child = $node->getNode($class->childMappings[$fieldName]['name']);
                        $childDocument = $this->createDocument(null, $child);
                        $this->purgeChildren($childDocument);
                        $child->remove();
                    }
                }
            }

            $this->doSaveTranslation($document, $node, $class);

            if ($dispatchEvents) {
                if (isset($class->lifecycleCallbacks[Event::postUpdate])) {
                    $class->invokeLifecycleCallbacks(Event::postUpdate, $document);
                }
                if ($this->evm->hasListeners(Event::postUpdate)) {
                    $this->evm->dispatchEvent(Event::postUpdate, new LifecycleEventArgs($document, $this->dm));
                }
            }
        }
    }

    /**
     * Executes all document moves
     *
     * @param array $documents array of all to be moved documents
     */
    private function executeMoves($documents)
    {
        foreach ($documents as $oid => $value) {
            if (!$this->contains($oid)) {
                continue;
            }

            list($document, $targetPath) = $value;

            $path = $this->getDocumentId($document);
            if ($path === $targetPath) {
                continue;
            }

            $this->session->move($path, $targetPath);

            foreach ($this->documentIds as $oid => $id) {
                if (0 !== strpos($id, $path)) {
                    continue;
                }

                $newId = $targetPath.substr($id, strlen($path));
                $this->documentIds[$oid] = $newId;

                $document = $this->getDocumentById($id);
                if (!$document) {
                    continue;
                }

                unset($this->identityMap[$id]);
                $this->identityMap[$newId] = $document;

                if ($document instanceof Proxy && !$document->__isInitialized()) {
                    $document->__setIdentifier($newId);
                } else {
                    $class = $this->dm->getClassMetadata(get_class($document));
                    if ($class->identifier) {
                        $class->setIdentifierValue($document, $newId);
                    }
                }
            }
        }
    }

    /**
     * Executes all document removals
     *
     * @param array $documents array of all to be removed documents
     */
    private function executeRemovals($documents)
    {
        foreach ($documents as $oid => $document) {
            if (!$this->contains($oid)) {
                continue;
            }

            $id = $this->getDocumentId($document);
            $node = $this->session->getNode($id);

            $class = $this->dm->getClassMetadata(get_class($document));
            $this->doRemoveAllTranslations($document, $class);

            $node->remove();
            $this->unregisterDocument($document);
            $this->purgeChildren($document);

            if (isset($class->lifecycleCallbacks[Event::postRemove])) {
                $class->invokeLifecycleCallbacks(Event::postRemove, $document);
            }
            if ($this->evm->hasListeners(Event::postRemove)) {
                $this->evm->dispatchEvent(Event::postRemove, new LifecycleEventArgs($document, $this->dm));
            }
        }
    }

    /**
     * @see DocumentManager::findVersionByName
     */
    public function findVersionByName($className, $id, $versionName)
    {
        $versionManager = $this->session
            ->getWorkspace()
            ->getVersionManager();

        try {
            $history = $versionManager->getVersionHistory($id);
        } catch (ItemNotFoundException $e) {
            // there is no document with $id
            return null;
        } catch (UnsupportedRepositoryOperationException $e) {
            throw new \InvalidArgumentException("Document with id $id is not versionable", $e->getCode(), $e);
        }

        try {
            $version = $history->getVersion($versionName);
            $node = $version->getFrozenNode();
        } catch (RepositoryException $e) {
            throw new \InvalidArgumentException("No version $versionName on document $id", $e->getCode(), $e);
        }

        $hints = array('versionName' => $versionName);
        $frozenDocument = $this->createDocument($className, $node, $hints);
        $this->dm->detach($frozenDocument);

        $oid = spl_object_hash($frozenDocument);
        $this->documentHistory[$oid] = $history;
        $this->documentVersion[$oid] = $version;

        // Set the annotations
        $metadata = $this->dm->getClassMetadata(get_class($frozenDocument));
        if ($metadata->versionNameField) {
            $metadata->reflFields[$metadata->versionNameField]->setValue($frozenDocument, $versionName);
        }
        if ($metadata->versionCreatedField) {
            $metadata->reflFields[$metadata->versionCreatedField]->setValue($frozenDocument, $version->getCreated());
        }

        return $frozenDocument;
    }

    /**
     * Checkin operation - Save all current changes and then check in the Node by id.
     *
     * @return void
     */
    public function checkin($document)
    {
        $path = $this->getFullVersionedNodePath($document);
        $vm = $this->session->getWorkspace()->getVersionManager();
        $vm->checkin($path); // Checkin Node aka make a new Version
    }

    /**
     * Check out operation - Save all current changes and then check out the Node by path.
     *
     * @return void
     */
    public function checkout($document)
    {
        $path = $this->getFullVersionedNodePath($document);
        $vm = $this->session->getWorkspace()->getVersionManager();
        $vm->checkout($path);
    }

    /**
     * Check point operation
     *
     * @return void
     */
    public function checkpoint($document)
    {
        $path = $this->getFullVersionedNodePath($document);
        $vm = $this->session->getWorkspace()->getVersionManager();
        $vm->checkpoint($path);
    }

    /**
     * Get the version history information for a document
     *
     * TODO: implement labels once jackalope implements them, until then labels will be an empty array.
     * TODO: implement limit
     *
     * @param object $document the document of which to get the version history
     * @param int $limit an optional limit to only get the latest $limit information
     *
     * @return array of <versionname> => array("name" => <versionname>, "labels" => <array of labels>, "created" => <DateTime>)
     *         oldest version first
     */
    public function getAllLinearVersions($document, $limit = -1)
    {
        $path = $this->getDocumentId($document);
        $metadata = $this->dm->getClassMetadata(get_class($document));

        if (!$metadata->versionable) {
            throw new \InvalidArgumentException(sprintf("The document of type '%s' is not versionable", $metadata->getName()));
        }

        $versions = $this->session
            ->getWorkspace()
            ->getVersionManager()
            ->getVersionHistory($path)
            ->getAllLinearVersions();

        $result = array();
        foreach ($versions as $version) {

            $result[$version->getName()] = array(
                'name' => $version->getName(),
                'labels' => array(),
                'created' => $version->getCreated(),
            );
        }

        return $result;
    }

    /**
     * Check restore - Save all current changes and then restore the Node by path.
     *
     * @return void
     */
    public function restoreVersion($documentVersion, $removeExisting)
    {
        $oid = spl_object_hash($documentVersion);
        $history = $this->documentHistory[$oid];
        $version = $this->documentVersion[$oid];
        $document = $this->dm->find(null, $history->getVersionableIdentifier());
        $vm = $this->session->getWorkspace()->getVersionManager();

        $vm->restore($removeExisting, $version);
        $this->dm->refresh($document);
    }

    public function removeVersion($documentVersion)
    {
        $oid = spl_object_hash($documentVersion);
        $history = $this->documentHistory[$oid];
        $version = $this->documentVersion[$oid];

        $history->removeVersion($version->getName());

        unset($this->documentVersion[$oid]);
        unset($this->documentHistory[$oid]);
    }

    /**
     * Removes an document from the identity map. This effectively detaches the
     * document from the persistence management of Doctrine.
     *
     * @ignore
     * @param object $document
     */
    private function unregisterDocument($document)
    {
        $oid = spl_object_hash($document);

        if ($this->contains($document)) {
            $id = $this->getDocumentId($document);
            unset($this->identityMap[$id]);
        }

        unset($this->scheduledRemovals[$oid],
            $this->scheduledUpdates[$oid],
            $this->scheduledMoves[$oid],
            $this->scheduledInserts[$oid],
            $this->scheduledAssociationUpdates[$oid],
            $this->documentIds[$oid],
            $this->documentState[$oid],
            $this->documentTranslations[$oid],
            $this->documentLocales[$oid],
            $this->documentChangesets[$oid],
            $this->documentHistory[$oid],
            $this->documentVersion[$oid]
        );
    }

    /**
     * @param object $document
     * @param string $id The document id to look for.
     * @return the generated object id
     */
    private function registerDocument($document, $id)
    {
        $oid = spl_object_hash($document);
        $this->documentIds[$oid] = $id;
        $this->identityMap[$id] = $document;
        $this->setDocumentState($oid, self::STATE_MANAGED);

        return $oid;
    }

    /**
     * @param object $document
     * @return bool
     */
    public function contains($document)
    {
        $oid = is_object($document) ? spl_object_hash($document) : $document;
        return isset($this->documentIds[$oid]);
    }

    /**
     * Tries to find an document with the given id in the identity map of
     * this UnitOfWork.
     *
     * @param string $id The document id to look for.
     * @param string $rootClassName The name of the root class of the mapped document hierarchy.
     * @return mixed Returns the document with the specified id if it exists in
     *               this UnitOfWork, FALSE otherwise.
     */
    public function getDocumentById($id)
    {
        if (isset($this->identityMap[$id])) {
            return $this->identityMap[$id];
        }
        return false;
    }

    /**
     * Get the child documents of a given document using an optional filter.
     *
     * This methods gets all child nodes as a collection of documents that matches
     * a given filter (same as PHPCR Node::getNodes)
     * @param $document document instance which children should be loaded
     * @param string|array $filter optional filter to filter on children's names
     * @return a collection of child documents
     */
    public function getChildren($document, $filter = null)
    {
        $node = $this->session->getNode($this->getDocumentId($document));
        $childNodes = $node->getNodes($filter);
        $childDocuments = array();
        foreach ($childNodes as $name => $childNode) {
            $childDocuments[$name] = $this->createDocument(null, $childNode);
        }
        return new ArrayCollection($childDocuments);
    }

    /**
     * Get all the documents that refer a given document using an optional name
     * and an optional reference type.
     *
     * This methods gets all nodes as a collection of documents that refer (weak
     * and hard) the given document. The property of the referrer node that referes
     * the document needs to match the given name and must store a reference of the
     * given type.
     * @param $document document instance which referrers should be loaded
     * @param string $type optional type of the reference the referrer should have ('weak' or 'hard')
     * @param string $name optional name to match on referrers reference property
     * name
     * @return a collection of referrer documents
     */
    public function getReferrers($document, $type = null, $name = null)
    {
        $node = $this->session->getNode($this->getDocumentId($document));

        $referrerDocuments = array();
        $referrerPropertiesW = array();
        $referrerPropertiesH = array();

        if ($type === null) {
            $referrerPropertiesW = $node->getWeakReferences($name);
            $referrerPropertiesH = $node->getReferences($name);
        } elseif ($type === 'weak') {
            $referrerPropertiesW = $node->getWeakReferences($name);
        } elseif ($type === 'hard') {
            $referrerPropertiesH = $node->getReferences($name);
        }

        foreach ($referrerPropertiesW as $referrerProperty) {
            $referrerNode = $referrerProperty->getParent();
            $referrerDocuments[] = $this->createDocument(null, $referrerNode);
        }

        foreach ($referrerPropertiesH as $referrerProperty) {
            $referrerNode = $referrerProperty->getParent();
            $referrerDocuments[] = $this->createDocument(null, $referrerNode);
        }

        return new ArrayCollection($referrerDocuments);
    }

    /**
     * Get the object ID for the given document
     *
     * @throws PHPCRException
     * @param  object $document
     * @return string
     */
    public function getDocumentId($document)
    {
        $oid = is_object($document) ? spl_object_hash($document) : $document;
        if (empty($this->documentIds[$oid])) {
            $msg = 'Document is not managed and has no id';
            if (is_object($document)) {
                $msg.= ': '.self::objToStr($document);
            }
            throw new PHPCRException($msg);
        }

        return $this->documentIds[$oid];
    }

    /**
     * Helper method to initialize a lazy loading proxy or persistent collection.
     *
     * @param object
     * @return void
     */
    public function initializeObject($obj)
    {
        if ($obj instanceof Proxy) {
            $obj->__load();
        } else if ($obj instanceof PersistentCollection) {
            $obj->initialize();
        }
    }

    /**
     * Clears the UnitOfWork.
     */
    public function clear()
    {
        $this->identityMap =
        $this->documentIds =
        $this->documentState =
        $this->documentTranslations =
        $this->documentLocales =
        $this->documentChangesets =
        $this->scheduledUpdates =
        $this->scheduledAssociationUpdates =
        $this->scheduledInserts =
        $this->scheduledMoves =
        $this->scheduledRemovals =
        $this->visitedCollections =
        $this->documentHistory =
        $this->documentVersion = array();

        if ($this->evm->hasListeners(Event::onClear)) {
            $this->evm->dispatchEvent(Event::onClear, new OnClearEventArgs($this->dm));
        }

        return $this->session->refresh(false);
    }

    public function getLocalesFor($document)
    {
        $metadata = $this->dm->getClassMetadata(get_class($document));
        if (!$this->isDocumentTranslatable($metadata)) {
            throw new PHPCRException('This document is not translatable: : '.self::objToStr($document, $this->dm));
        }

        $oid = spl_object_hash($document);
        if ($this->contains($oid)) {
            $node = $this->session->getNode($this->getDocumentId($document));
            $locales = $this->dm->getTranslationStrategy($metadata->translator)->getLocalesFor($document, $node, $metadata);
        } else {
            $locales = array();
        }

        if (isset($this->documentTranslations[$oid])) {
            $locales = array_unique(array_merge($locales, array_keys($this->documentTranslations[$oid])));
        }

        return $locales;
    }

    private function doSaveTranslation($document, $node, $metadata)
    {
        if (!$this->isDocumentTranslatable($metadata)) {
            return;
        }

        $locale = $this->getLocale($document, $metadata);
        if ($locale) {
            $this->bindTranslation($document, $locale);
        }

        $oid = spl_object_hash($document);
        if (!empty($this->documentTranslations[$oid])) {
            $strategy = $this->dm->getTranslationStrategy($metadata->translator);
            foreach ($this->documentTranslations[$oid] as $locale => $data) {
                $strategy->saveTranslation($data, $node, $metadata, $locale);
            }
        }
    }

    /**
     * Load the translatable fields of the document.
     *
     * If locale is not set then it is guessed using the
     * LanguageChooserStrategy class.
     *
     * If the document is not translatable, this method returns immediatly.
     *
     * @param $document
     * @param $metadata
     * @param string $locale The locale to use or null if the default locale should be used
     * @param boolean $fallback Whether to do try other languages
     *
     * @return void
     */
    public function doLoadTranslation($document, $metadata = null, $locale = null, $fallback = false)
    {
        if (!$this->isDocumentTranslatable($metadata)) {
            return;
        }

        // TODO: if locale is null, just get default locale, regardless of fallback or not

        // Determine which languages we will try to load
        if (!$fallback) {
            if (null === $locale) {
                throw new \InvalidArgumentException('Error while loading the translations: no locale specified and the language fallback is disabled: '.self::objToStr($document, $this->dm));
            }

            $localesToTry = array($locale);
        } else {
            $localesToTry = $this->getFallbackLocales($document, $metadata, $locale);
        }

        $oid = spl_object_hash($document);
        $node = $this->session->getNode($this->getDocumentId($oid));
        $strategy = $this->dm->getTranslationStrategy($metadata->translator);

        foreach ($localesToTry as $desiredLocale) {
            if ($strategy->loadTranslation($document, $node, $metadata, $desiredLocale)) {
                $localeUsed = $desiredLocale;
                break;
            }
        }

        if (empty($localeUsed)) {
            // We tried each possible language without finding the translations
            throw new \RuntimeException('No translation for '.$node->getPath()." found with strategy '".$metadata->translator.'". Tried the following locales: '.var_export($localesToTry, true));
        }

        // Set the locale
        if ($localeField = $metadata->localeMapping) {
            $metadata->reflFields[$localeField]->setValue($document, $localeUsed);
        }

        $this->documentLocales[$oid] = array('original' => $locale, 'current' => $locale);
    }

    private function doRemoveTranslation($document, $metadata, $locale)
    {
        if (!$this->isDocumentTranslatable($metadata)) {
            return;
        }

        $node = $this->session->getNode($this->getDocumentId($document));
        $strategy = $this->dm->getTranslationStrategy($metadata->translator);
        $strategy->removeTranslation($document, $node, $metadata, $locale);

        // Empty the locale field if what we removed was the current language
        if ($localeField = $metadata->localeMapping) {
            if ($metadata->reflFields[$localeField]->getValue($document) === $locale) {
                $metadata->reflFields[$localeField]->setValue($document, null);
            }
        }
    }

    private function doRemoveAllTranslations($document, $metadata)
    {
        if (!$this->isDocumentTranslatable($metadata)) {
            return;
        }

        $node = $this->session->getNode($this->getDocumentId($document));
        $strategy = $this->dm->getTranslationStrategy($metadata->translator);
        $strategy->removeAllTranslations($document, $node, $metadata);
    }

    private function getLocale($document, $metadata)
    {
        if (!$this->isDocumentTranslatable($metadata)) {
            return;
        }

        $localeField = $metadata->localeMapping;
        if ($localeField) {
            $locale = $metadata->reflFields[$localeField]->getValue($document);
        }

        if (!$locale) {
            $oid = spl_object_hash($document);
            if (isset($this->documentLocales[$oid]['current'])) {
                $locale = $this->documentLocales[$oid]['current'];
            } else {
                $locale = $this->dm->getLocaleChooserStrategy()->getLocale();
            }
        }

        return $locale;
    }

    /**
     * Use the LocaleStrategyChooser to return list of fallback locales
     * @param $desiredLocale
     * @return array
     */
    private function getFallbackLocales($document, $metadata, $desiredLocale)
    {
        $strategy = $this->dm->getLocaleChooserStrategy();
        return $strategy->getPreferredLocalesOrder($document, $metadata, $desiredLocale);
    }

    /**
     * Determine whether this document is translatable.
     *
     * To be translatable, it needs a translation strategy and have at least
     * one translated field.
     *
     * @param $metadata the document meta data
     * @return bool
     */
    private function isDocumentTranslatable($metadata)
    {
        return !empty($metadata->translator)
            && is_string($metadata->translator)
            && count($metadata->translatableFields) !== 0;
    }

    private static function objToStr($obj, DocumentManager $dm = null)
    {
        if (method_exists($obj, '__toString')) {
            return (string)$obj;
        }

        $string = get_class($obj).'@'.spl_object_hash($obj);

        if ($dm) {
            try {
                $id = $dm->getUnitOfWork()->getDocumentId($obj);
                $string .= " ($id)";
            } catch (\Exception $e) {
            }
        }

        return $string;
    }

    private function getFullVersionedNodePath($document)
    {
        $path = $this->getDocumentId($document);
        $metadata = $this->dm->getClassMetadata(get_class($document));
        if ($metadata->versionable !== 'full') {
            throw new \InvalidArgumentException(sprintf("The document at '%s' is not full versionable", $path));
        }

        $node = $this->session->getNode($path);
        $node->addMixin('mix:versionable');

        return $path;
    }

    private function setMixins(Mapping\ClassMetadata $metadata, NodeInterface $node)
    {
        if ($metadata->versionable === 'full') {
            $node->addMixin('mix:versionable');
        } else {
            if ($metadata->versionable === 'simple') {
                $node->addMixin('mix:simpleVersionable');
            }

            if ($metadata->referenceable) {
                $node->addMixin('mix:referenceable');
            }
        }

        // we manually set the uuid to allow creating referenced and referencing document without flush in between.
        if ($node->isNodeType('mix:referenceable') && !$node->hasProperty('jcr:uuid')) {
            // TODO do we need to check with the storage backend if the generated id really is unique?
            $node->setProperty('jcr:uuid', UUIDHelper::generateUUID());
        }
    }
}<|MERGE_RESOLUTION|>--- conflicted
+++ resolved
@@ -771,81 +771,6 @@
             unset($actualData[$class->versionCreatedField]);
         }
 
-<<<<<<< HEAD
-=======
-        $oid = spl_object_hash($document);
-        if (!isset($this->originalData[$oid])) {
-            // Document is New and should be inserted
-            $this->originalData[$oid] = $actualData;
-            $this->documentChangesets[$oid] = $actualData;
-            $this->scheduledInserts[$oid] = $document;
-        } else {
-            if (isset($this->originalData[$oid][$class->nodename])
-                && isset($actualData[$class->nodename])
-                && $this->originalData[$oid][$class->nodename] !== $actualData[$class->nodename]
-            ) {
-                throw new PHPCRException('The Nodename property is immutable ('.$this->originalData[$oid][$class->nodename].' !== '.$actualData[$class->nodename].'). Please use DocumentManager::move to rename the document: '.self::objToStr($document, $this->dm));
-            }
-            if (isset($this->originalData[$oid][$class->parentMapping])
-                && isset($actualData[$class->parentMapping])
-                && $this->originalData[$oid][$class->parentMapping] !== $actualData[$class->parentMapping]
-            ) {
-                throw new PHPCRException('The ParentDocument property is immutable ('.$this->getDocumentId($this->originalData[$oid][$class->parentMapping]).' !== '.$this->getDocumentId($actualData[$class->parentMapping]).'). Please use PHPCR\Session::move to move the document: '.self::objToStr($document, $this->dm));
-            }
-            if (isset($this->originalData[$oid][$class->identifier])
-                && isset($actualData[$class->identifier])
-                && $this->originalData[$oid][$class->identifier] !== $actualData[$class->identifier]
-            ) {
-                throw new PHPCRException('The Id is immutable ('.$this->originalData[$oid][$class->identifier].' !== '.$actualData[$class->identifier].'). Please use DocumentManager::move to move the document: '.self::objToStr($document, $this->dm));
-            }
-
-            // Document is "fully" MANAGED: it was already fully persisted before
-            // and we have a copy of the original data
-
-            $changed = false;
-            foreach ($actualData as $fieldName => $fieldValue) {
-                if (!isset($class->fieldMappings[$fieldName])
-                    && !isset($class->childMappings[$fieldName])
-                    && !isset($class->associationsMappings[$fieldName])
-                    && !isset($class->referrersMappings[$fieldName])
-                    && !isset($class->parentMapping[$fieldName])
-                    && !isset($class->nodename)
-                ) {
-                    continue;
-                }
-                if ($class->isCollectionValuedAssociation($fieldName)) {
-                    if (!$fieldValue instanceof PersistentCollection) {
-                        // if its not a persistent collection and the original value changed. otherwise it could just be null
-                        $changed = true;
-                        break;
-                    } elseif ($fieldValue->changed()) {
-                        $this->visitedCollections[] = $fieldValue;
-                        $changed = true;
-                        break;
-                    }
-                } elseif ($this->originalData[$oid][$fieldName] !== $fieldValue) {
-                    $changed = true;
-                    break;
-                } elseif ($fieldValue instanceof ReferenceManyCollection) {
-                    if ($fieldValue->changed()) {
-                        $changed = true;
-                    }
-                }
-            }
-
-            if (isset($this->documentLocales[$oid])
-                && $this->documentLocales[$oid]['current'] !== $this->documentLocales[$oid]['original']
-            ) {
-                $changed = true;
-            }
-
-            if ($changed) {
-                $this->documentChangesets[$oid] = $actualData;
-                $this->scheduledUpdates[$oid] = $document;
-            }
-        }
-
->>>>>>> 07a4d543
         if ($class->parentMapping && isset($actualData[$class->parentMapping])) {
             $parentClass = $this->dm->getClassMetadata(get_class($actualData[$class->parentMapping]));
         }
@@ -857,10 +782,6 @@
             }
         }
 
-<<<<<<< HEAD
-=======
-        $id = $this->getDocumentId($document);
->>>>>>> 07a4d543
         foreach ($class->childMappings as $name => $childMapping) {
             if ($actualData[$name]) {
                 $child = $this->getDocumentById($id.'/'.$childMapping['name']);
