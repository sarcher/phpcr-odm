--- conflicted
+++ resolved
@@ -840,20 +840,10 @@
             }
         }
 
-<<<<<<< HEAD
         if (isset($parentClass)) {
             $state = $this->getDocumentState($actualData[$class->parentMapping]);
-            if ($state === self::STATE_MANAGED) {
+            if ($state === self::STATE_MANAGED || $state === self::STATE_MOVED) {
                 $this->computeChangeSet($parentClass, $actualData[$class->parentMapping]);
-=======
-        if ($class->parentMapping && isset($actualData[$class->parentMapping])) {
-            $parent = $actualData[$class->parentMapping];
-            $parentClass = $this->dm->getClassMetadata(get_class($parent));
-            $state = $this->getDocumentState($parent);
-
-            if ($state === self::STATE_MANAGED || $state === self::STATE_MOVED) {
-                $this->computeChangeSet($parentClass, $parent);
->>>>>>> 3bebf716
             }
         }
 
