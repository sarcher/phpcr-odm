<?php
/*
 * THIS SOFTWARE IS PROVIDED BY THE COPYRIGHT HOLDERS AND CONTRIBUTORS
 * "AS IS" AND ANY EXPRESS OR IMPLIED WARRANTIES, INCLUDING, BUT NOT
 * LIMITED TO, THE IMPLIED WARRANTIES OF MERCHANTABILITY AND FITNESS FOR
 * A PARTICULAR PURPOSE ARE DISCLAIMED. IN NO EVENT SHALL THE COPYRIGHT
 * OWNER OR CONTRIBUTORS BE LIABLE FOR ANY DIRECT, INDIRECT, INCIDENTAL,
 * SPECIAL, EXEMPLARY, OR CONSEQUENTIAL DAMAGES (INCLUDING, BUT NOT
 * LIMITED TO, PROCUREMENT OF SUBSTITUTE GOODS OR SERVICES; LOSS OF USE,
 * DATA, OR PROFITS; OR BUSINESS INTERRUPTION) HOWEVER CAUSED AND ON ANY
 * THEORY OF LIABILITY, WHETHER IN CONTRACT, STRICT LIABILITY, OR TORT
 * (INCLUDING NEGLIGENCE OR OTHERWISE) ARISING IN ANY WAY OUT OF THE USE
 * OF THIS SOFTWARE, EVEN IF ADVISED OF THE POSSIBILITY OF SUCH DAMAGE.
 *
 * This software consists of voluntary contributions made by many individuals
 * and is licensed under the LGPL. For more information, see
 * <http://www.doctrine-project.org>.
 */

namespace Doctrine\ODM\PHPCR;

use Doctrine\ODM\PHPCR\Mapping\ClassMetadata;
use Doctrine\Common\Collections\Collection;
use Doctrine\Common\Collections\ArrayCollection;
use Doctrine\ODM\PHPCR\Event\LifecycleEventArgs;
use Doctrine\ODM\PHPCR\Event\OnFlushEventArgs;
use PHPCR\PropertyType;

/**
 * Unit of work class
 *
 * @license     http://www.opensource.org/licenses/lgpl-license.php LGPL
 * @link        www.doctrine-project.com
 * @since       1.0
 * @author      Jordi Boggiano <j.boggiano@seld.be>
 * @author      Pascal Helfenstein <nicam@nicam.ch>
 */
class UnitOfWork
{
    const STATE_NEW = 1;
    const STATE_MANAGED = 2;
    const STATE_REMOVED = 3;
    const STATE_DETACHED = 4;

    /**
     * @var DocumentManager
     */
    private $dm = null;

    /**
     * @var array
     */
    private $identityMap = array();

    /**
     * @var array
     */
    private $nodesMap = array();

    /**
     * @var array
     */
    private $documentIds = array();

    /**
     * @var array
     */
    private $documentRevisions = array();

    /**
     * @var array
     */
    private $documentState = array();

    /**
     * PHPCR always returns and updates the whole data of a document. If on update data is "missing"
     * this means the data is deleted. This also applies to attachments. This is why we need to ensure
     * that data that is not mapped is not lost. This map here saves all the "left-over" data and keeps
     * track of it if necessary.
     *
     * @var array
     */
    private $nonMappedData = array();

    /**
     * @var array
     */
    private $originalData = array();

    /**
     * @var array
     */
    private $documentChangesets = array();

    /**
     * @var array
     */
    private $scheduledUpdates = array();

    /**
     * @var array
     */
    private $scheduledInserts = array();

    /**
     * @var array
     */
    private $scheduledRemovals = array();

    /**
     * @var array
     */
    private $visitedCollections = array();

    /**
     * @var array
     */
    private $idGenerators = array();

    /**
     * @var EventManager
     */
    private $evm;

    /**
     * @var DocumentNameMapperInterface
     */
    private $documentNameMapper;

    /**
     * @var boolean
     */
    private $validateDocumentName;

    /**
     * @var boolean
     */
    private $writeMetadata;

    /**
     * @param DocumentManager $dm
     */
    public function __construct(DocumentManager $dm, DocumentNameMapperInterface $documentNameMapper = null)
    {
        $this->dm = $dm;
        $this->evm = $dm->getEventManager();
        $this->documentNameMapper = $documentNameMapper;
        $this->validateDocumentName = $this->dm->getConfiguration()->getValidateDoctrineMetadata();
        $this->writeMetadata = $this->dm->getConfiguration()->getWriteDoctrineMetadata();
    }

    /**
     * Get an already fetched node for the proxyDocument from the nodesMap and create the associated document
     *
     * @param string $documentName
     * @param Proxy $document
     * @return void
     */
    public function refreshDocumentForProxy($documentName, $document)
    {
        $node = $this->nodesMap[spl_object_hash($document)];
        $hints = array('refresh' => true);
        $this->createDocument($documentName, $node, $hints);
    }

    /**
     * Create a document given class, data and the doc-id and revision
     *
     * @param string $documentName
     * @param \PHPCR\NodeInterface $node
     * @param array $hints
     * @return object
     */
    public function createDocument($documentName, $node, array &$hints = array())
    {
        // second param is false to get uuid rather than dereference reference properties to node instances
        $properties = $node->getPropertiesValues(null, false);

        if ($this->documentNameMapper) {
            $type = $this->documentNameMapper->getDocumentName($this->dm, $documentName, $node, $this->writeMetadata);
            $class = $this->dm->getClassMetadata($type);
        } else {
            if (isset($documentName)) {
                $class = $this->dm->getClassMetadata($documentName);
            } elseif (isset($properties['phpcr:class'])) {
                $class = $this->dm->getClassMetadata($properties['phpcr:class']);
            } elseif (isset($properties['phpcr:alias'])) {
                $class = $this->dm->getMetadataFactory()->getMetadataForAlias($properties['phpcr:alias']);
            }

            if ($this->writeMetadata && empty($properties['phpcr:class']) && isset($class)) {
                $node->setProperty('phpcr:class', $class->name, PropertyType::STRING);
            }
        }

        if (empty($class)) {
            throw new \InvalidArgumentException("Could not determine Doctrine metadata for node");
        }

        $documentState = array();
        $nonMappedData = array();
        $id = $node->getPath();

        foreach ($class->fieldMappings as $fieldName => $mapping) {
            if (isset($properties[$mapping['name']])) {
                if ($mapping['multivalue']) {
                    $documentState[$fieldName] = new ArrayCollection((array)$properties[$mapping['name']]);
                } else {
                    $documentState[$fieldName] = $properties[$mapping['name']];
                }
            }
        }

        if ($class->node) {
            $documentState[$class->node] = $node;
        }
        if ($class->nodename) {
            $documentState[$class->nodename] = $node->getName();
        }
        if ($class->versionField) {
            $documentState[$class->versionField] = $properties['jcr:baseVersion'];
        }
        if ($class->identifier) {
            $documentState[$class->identifier] = $node->getPath();
        }

        // collect uuids of all referenced nodes and get them all within one single call
        // they will get cached so you have more performance when they are accessed later
        $refNodeUUIDs = array();
        foreach ($class->associationsMappings as $assocOptions) {
            if (!$node->hasProperty($assocOptions['fieldName'])) {
                continue;
            }

            if ($assocOptions['type'] & ClassMetadata::MANY_TO_ONE) {
                $refNodeUUIDs[] = $node->getProperty($assocOptions['fieldName'])->getString();
            } elseif ($assocOptions['type'] & ClassMetadata::MANY_TO_MANY) {
                foreach ($node->getProperty($assocOptions['fieldName'])->getString() as $uuid) {
                    $refNodeUUIDs[] = $uuid;
                }
            }
        }

        if (count($refNodeUUIDs) > 0) {
            $session = $this->dm->getPhpcrSession();
            // ensure that the given nodes are in the in memory cache
            $session->getNodesByIdentifier($refNodeUUIDs);
        }

        // initialize inverse side collections
        foreach ($class->associationsMappings as $assocName => $assocOptions) {
            if ($assocOptions['type'] & ClassMetadata::MANY_TO_ONE) {
                // TODO figure this one out which collection should be used
                if (! $node->hasProperty($assocOptions['fieldName'])) {
                    continue;
                }

                // get the already cached referenced node
                $referencedNode = $node->getPropertyValue($assocOptions['fieldName']);
                $referencedId = $referencedNode->getPath();

                // check if referenced document already exists
                if (isset($this->identityMap[$referencedId])) {
                    $documentState[$class->associationsMappings[$assocName]['fieldName']] = $this->identityMap[$referencedId];
                } else {
                    $config = $this->dm->getConfiguration();
                    $this->referenceProxyFactory = new Proxy\ReferenceProxyFactory($this->dm, $config->getProxyDir(), $config->getProxyNamespace(), true);

                    $referencedClass = $this->dm->getMetadataFactory()->getMetadataFor(ltrim($assocOptions['targetDocument'], '\\'));
                    $proxyDocument = $this->referenceProxyFactory->getProxy($referencedClass->name, $referencedId);

                    // register the referenced document under its own id
                    $this->registerManaged($proxyDocument, $referencedId, null);

                    $documentState[$class->associationsMappings[$assocName]['fieldName']] = $proxyDocument;

                    // save node for the case that the referenced document will be created
                    $proxyOid = spl_object_hash($proxyDocument);
                    $this->nodesMap[$proxyOid] = $referencedNode;
                }
            } elseif ($assocOptions['type'] & ClassMetadata::MANY_TO_MANY) {
                if (! $node->hasProperty($assocOptions['fieldName'])) {
                    continue;
                }

                // get the already cached referenced nodes
                $proxyNodes = $node->getPropertyValue($assocOptions['fieldName']);
                if (!is_array($proxyNodes)) {
                    throw new PHPCRException("Expected referenced nodes passed as array.");
                }

                $config = $this->dm->getConfiguration();
                $this->referenceProxyFactory = new Proxy\ReferenceProxyFactory($this->dm, $config->getProxyDir(), $config->getProxyNamespace(), true);

                foreach ($proxyNodes as $referencedNode) {
                    $referencedId = $referencedNode->getPath();
                    // check if referenced document already exists
                    if (isset($this->identityMap[$referencedId])) {
                        $documentState[$class->associationsMappings[$assocName]['fieldName']][] = $this->identityMap[$referencedId];
                    } else {
                        $referencedClass = $this->dm->getMetadataFactory()->getMetadataFor(ltrim($assocOptions['targetDocument'], '\\'));
                        $proxyDocument = $this->referenceProxyFactory->getProxy($referencedClass->name, $referencedId);

                        // register the referenced document under its own id
                        $this->registerManaged($proxyDocument, $referencedId, null);

                        $documentState[$class->associationsMappings[$assocName]['fieldName']][] = $proxyDocument;
                        // save node for the case that the referenced document will be created
                        $proxyOid = spl_object_hash($proxyDocument);
                        $this->nodesMap[$proxyOid] = $referencedNode;
                    }
                }
            }
        }

        foreach ($class->childMappings as $childName => $mapping) {
            if ($node->hasNode($mapping['name'])) {
                $documentState[$class->childMappings[$childName]['fieldName']] = $this->createDocument(null, $node->getNode($mapping['name']));
            } else {
                $documentState[$class->childMappings[$childName]['fieldName']] = null;
            }
        }

        if (isset($this->identityMap[$id])) {
            $document = $this->identityMap[$id];
            $overrideLocalValues = false;

            if (isset($hints['refresh'])) {
                $overrideLocalValues = true;
                $oid = spl_object_hash($document);
            }
        } else {
            $document = $class->newInstance();
            $this->identityMap[$id] = $document;

            $oid = spl_object_hash($document);
            $this->documentState[$oid] = self::STATE_MANAGED;
            $this->documentIds[$oid] = $id;
            $overrideLocalValues = true;
        }

        foreach ($class->childrenMappings as $mapping) {
            $documentState[$mapping['fieldName']] = new ChildrenCollection($document, $this->dm, $mapping['filter']);
        }

        foreach ($class->referrersMappings as $mapping) {
            $documentState[$mapping['fieldName']] = new ReferrersCollection($document, $this->dm, $mapping['referenceType'], $mapping['filterName']);
        }

        if (isset($documentName) && $this->validateDocumentName && !($document instanceof $documentName)) {
            $msg = "Doctrine metadata mismatch! Requested type '$documentName' type does not match type '{$class->name}' stored in the metadata";
            throw new \InvalidArgumentException($msg);
        }

        if ($overrideLocalValues) {
            $this->nodesMap[$oid] = $node;

            $this->nonMappedData[$oid] = $nonMappedData;
            foreach ($class->reflFields as $prop => $reflFields) {
                $value = isset($documentState[$prop]) ? $documentState[$prop] : null;
                $reflFields->setValue($document, $value);
                $this->originalData[$oid][$prop] = $value;
            }
        }

        // Invoke the postLoad lifecycle callbacks and listeners
        if (isset($class->lifecycleCallbacks[Event::postLoad])) {
            $class->invokeLifecycleCallbacks(Event::postLoad, $document);
        }
        if ($this->evm->hasListeners(Event::postLoad)) {
            $this->evm->dispatchEvent(Event::postLoad, new Event\LifecycleEventArgs($document, $this->dm));
        }

        return $document;
    }

    /**
     * @param  object $document
     * @return array
     */
    public function getOriginalData($document)
    {
        return $this->originalData[spl_object_hash($document)];
    }

    /**
     * Schedule insertion of this document and cascade if neccessary.
     *
     * @param object $document
     * @param string $id
     */
    public function scheduleInsert($document)
    {
        $visited = array();
        $this->doScheduleInsert($document, $visited);
    }

    private function doScheduleInsert($document, &$visited, $overrideIdGenerator = null)
    {
        $oid = spl_object_hash($document);
        if (isset($visited[$oid])) {
            return;
        }
        $visited[$oid] = true;

        $class = $this->dm->getClassMetadata(get_class($document));
        $state = $this->getDocumentState($document);

        switch ($state) {
            case self::STATE_NEW:
                $this->persistNew($class, $document, $overrideIdGenerator);
                break;
            case self::STATE_MANAGED:
                // TODO: Change Tracking Deferred Explicit
                break;
            case self::STATE_REMOVED:
                // document becomes managed again
                unset($this->scheduledRemovals[$oid]);
                $this->documentState[$oid] = self::STATE_MANAGED;
                break;
            case self::STATE_DETACHED:
                throw new \InvalidArgumentException("Detached entity passed to persist().");
                break;
        }

        $this->cascadeScheduleInsert($class, $document, $visited);
    }

    /**
     *
     * @param ClassMetadata $class
     * @param object $document
     * @param array $visited
     */
    private function cascadeScheduleInsert($class, $document, &$visited)
    {
        foreach ($class->associationsMappings as $assocName => $assoc) {
            $related = $class->reflFields[$assocName]->getValue($document);
            if ($related !== null) {
                if ($class->associationsMappings[$assocName]['type'] & ClassMetadata::TO_ONE) {
                    if (is_array($related)) {
                        throw new PHPCRException("Referenced document is not stored correctly in a reference-one property. Don't use array notation.");
                    }

                    if ($this->getDocumentState($related) == self::STATE_NEW) {
                        $this->doScheduleInsert($related, $visited);
                    }
                } else {
                    // $related can never be a persistent collection in case of a new entity.
                    if (!is_array($related)) {
                        throw new PHPCRException("Referenced document is not stored correctly in a reference-many property. Use array notation.");
                    }
                    foreach ($related as $relatedDocument) {
                        if (isset($relatedDocument) && $this->getDocumentState($relatedDocument) == self::STATE_NEW) {
                            $this->doScheduleInsert($relatedDocument, $visited);
                        }
                    }
                }
            }
        }

        foreach ($class->childMappings as $childName => $mapping) {
            $child = $class->reflFields[$childName]->getValue($document);
            if ($child !== null && $this->getDocumentState($child) == self::STATE_NEW) {
                $childClass = $this->dm->getClassMetadata(get_class($child));
                $id = $class->reflFields[$class->identifier]->getValue($document);
                $childClass->reflFields[$childClass->identifier]->setValue($child , $id . '/'. $mapping['name']);
                $this->doScheduleInsert($child, $visited, ClassMetadata::GENERATOR_TYPE_ASSIGNED);
            }
        }

        foreach ($class->referrersMappings as $referrerName => $mapping) {
            $referrer = $class->reflFields[$referrerName]->getValue($document);
            if ($referrer !== null && $this->getDocumentState($referrer) == self::STATE_NEW) {
                $this->doScheduleInsert($referrer, $visited);
            }
        }
    }

    private function getIdGenerator($type)
    {
        if (!isset($this->idGenerators[$type])) {
            $this->idGenerators[$type] = Id\IdGenerator::create($type);
        }
        return $this->idGenerators[$type];
    }

    public function scheduleRemove($document)
    {
        $oid = spl_object_hash($document);
        $this->scheduledRemovals[$oid] = $document;
        $this->documentState[$oid] = self::STATE_REMOVED;

        $class = $this->dm->getClassMetadata(get_class($document));
        if (isset($class->lifecycleCallbacks[Event::preRemove])) {
            $class->invokeLifecycleCallbacks(Event::preRemove, $document);
        }
        if ($this->evm->hasListeners(Event::preRemove)) {
            $this->evm->dispatchEvent(Event::preRemove, new LifecycleEventArgs($document, $this->dm));
        }
    }

    /**
     * recurse over all known child documents to remove them form this unit of work
     * as their parent gets removed from phpcr. If you do not, flush will try to create
     * orphaned nodes if these documents are modified which leads to a PHPCR exception
     */
    private function purgeChildren($document)
    {
        $class = $this->dm->getClassMetadata(get_class($document));
        foreach ($class->childMappings as $childName => $mapping) {
            $child = $class->reflFields[$childName]->getValue($document);
            if ($child !== null) {
                $this->purgeChildren($child);

                $oid = spl_object_hash($child);
                unset(
                  $this->scheduledRemovals[$oid],
                  $this->scheduledInserts[$oid],
                  $this->scheduledUpdates[$oid]
                );

                $this->removeFromIdentityMap($child);
            }
        }
    }

    public function getDocumentState($document)
    {
        $oid = spl_object_hash($document);
        if (isset($this->documentState[$oid])) {
            return $this->documentState[$oid];
        }
        return self::STATE_NEW;
    }

    private function detectChangedDocuments()
    {
        foreach ($this->identityMap as $document) {
            $state = $this->getDocumentState($document);
            if ($state == self::STATE_MANAGED) {
                $class = $this->dm->getClassMetadata(get_class($document));
                $this->computeChangeSet($class, $document);
            }
        }
    }

    /**
     * @param ClassMetadata $class
     * @param object $document
     * @return void
     */
    public function computeChangeSet(ClassMetadata $class, $document)
    {
        $oid = spl_object_hash($document);
        $actualData = array();
        foreach ($class->reflFields as $fieldName => $reflProperty) {
            $value = $reflProperty->getValue($document);
            if ($class->isCollectionValuedAssociation($fieldName)
                && $value !== null
                && !($value instanceof PersistentCollection)
            ) {
                if (!$value instanceof Collection) {
                    $value = new ArrayCollection($value);
                }

                // TODO coll shold be a new PersistentCollection
                $coll = $value;

                $class->reflFields[$fieldName]->setValue($document, $coll);

                $actualData[$fieldName] = $coll;
            } else {
                $actualData[$fieldName] = $value;
            }
        }
        // unset the revision field if necessary, it is not to be managed by the user in write scenarios.
        if ($class->versionable) {
            unset($actualData[$class->versionField]);
        }

        if (!isset($this->originalData[$oid])) {
            // Entity is New and should be inserted
            $this->originalData[$oid] = $actualData;
            $this->documentChangesets[$oid] = $actualData;
            $this->scheduledInserts[$oid] = $document;
        } else {
            // Entity is "fully" MANAGED: it was already fully persisted before
            // and we have a copy of the original data

            $changed = false;
            foreach ($actualData as $fieldName => $fieldValue) {
                if (!isset($class->fieldMappings[$fieldName])
                    && !isset($class->childMappings[$fieldName])
                    && !isset($class->associationsMappings[$fieldName])
                    && !isset($class->referrersMappings[$fieldName])
                    && !isset($class->nodename)
                ) {
                    continue;
                }
                if ($class->isCollectionValuedAssociation($fieldName)) {
                    if (!$fieldValue instanceof PersistentCollection) {
                        // if its not a persistent collection and the original value changed. otherwise it could just be null
                        $changed = true;
                        break;
                    } elseif ($fieldValue->changed()) {
                        $this->visitedCollections[] = $fieldValue;
                        $changed = true;
                        break;
                    }
                } elseif ($this->originalData[$oid][$fieldName] !== $fieldValue) {
                    if ($class->nodename == $fieldName) {
                        throw new PHPCRException('The Nodename property is immutable');
                    }
                    $changed = true;
                    break;
                }
            }

            if ($changed) {
                $this->documentChangesets[$oid] = $actualData;
                $this->scheduledUpdates[$oid] = $document;
            }
        }

        $id = $class->reflFields[$class->identifier]->getValue($document);
        foreach ($class->childMappings as $name => $childMapping) {
            if ($this->originalData[$oid][$name]) {
                $this->computeChildChanges($childMapping, $this->originalData[$oid][$name], $id);
            }
        }

        foreach ($class->associationsMappings as $assocName => $assoc) {
            if ($actualData[$assocName]) {
                if (is_array($actualData[$assocName])) {
                    foreach ($actualData[$assocName] as $ref) {
                        if ($ref !== null) {
                            $this->computeReferenceChanges($assoc, $ref, $id);
                        }
                    }
                } else {
                    $this->computeReferenceChanges($assoc, $actualData[$assocName], $id);
                }
            }
        }

        foreach ($class->referrersMappings as $name => $referrerMapping) {
            if ($this->originalData[$oid][$name]) {
                foreach ($this->originalData[$oid][$name] as $referrer) {
                    $this->computeReferrerChanges($referrerMapping, $referrer, $id);
                }
            }
        }
    }

    /**
     * Computes the changes of a child.
     *
     * @param mixed $child the child document.
     */
    private function computeChildChanges($mapping, $child, $parentId)
    {
        $targetClass = $this->dm->getClassMetadata(get_class($child));
        $state = $this->getDocumentState($child);

        if ($state == self::STATE_NEW) {
            $targetClass->reflFields[$targetClass->identifier]->setValue($child , $parentId . '/'. $mapping['name']);
            $this->persistNew($targetClass, $child, ClassMetadata::GENERATOR_TYPE_ASSIGNED);
            $this->computeChangeSet($targetClass, $child);
        } elseif ($state == self::STATE_REMOVED) {
            throw new \InvalidArgumentException("Removed child document detected during flush");
        } elseif ($state == self::STATE_DETACHED) {
            throw new \InvalidArgumentException("A detached document was found through a "
                . "child relationship during cascading a persist operation.");
        }
    }

    /**
     * Computes the changes of a reference.
     *
     * @param mixed $reference the referenced document.
     */
    private function computeReferenceChanges($mapping, $reference, $referrerId)
    {
        $targetClass = $this->dm->getClassMetadata(get_class($reference));
        $state = $this->getDocumentState($reference);

        if ($state == self::STATE_NEW) {
            $this->persistNew($targetClass, $reference, ClassMetadata::GENERATOR_TYPE_ASSIGNED);
            $this->computeChangeSet($targetClass, $reference);
        } elseif ($state == self::STATE_DETACHED) {
            throw new \InvalidArgumentException("A detached document was found through a "
                . "reference during cascading a persist operation.");
        }
    }

    /**
     * Computes the changes of a referrer.
     *
     * @param mixed $referrer the referenced document.
     */
    private function computeReferrerChanges($mapping, $referrer, $referenceId)
    {
        $targetClass = $this->dm->getClassMetadata(get_class($referrer));
        $state = $this->getDocumentState($referrer);

        switch ($state) {
            case self::STATE_NEW:
                $this->persistNew($targetClass, $referrer, ClassMetadata::GENERATOR_TYPE_ASSIGNED);
                $this->computeChangeSet($targetClass, $referrer);
                break;
            case self::STATE_DETACHED:
                // TODO: can this actually happen?
                throw new \InvalidArgumentException("A detached document was found through a "
                    . "referrer during cascading a persist operation.");
        }
    }

    /**
     * Gets the changeset for an document.
     *
     * @return array
     */
    public function getDocumentChangeSet($document)
    {
        $oid = spl_object_hash($document);
        if (isset($this->documentChangesets[$oid])) {
            return $this->documentChangesets[$oid];
        }
        return array();
    }

    /**
     * Persist new document, marking it managed and generating the id.
     *
     * This method is either called through `DocumentManager#persist()` or during `DocumentManager#flush()`,
     * when persistence by reachability is applied.
     *
     * @param ClassMetadata $class
     * @param object $document
     * @return void
     */
    public function persistNew($class, $document, $overrideIdGenerator = null)
    {
        $id = $this->getIdGenerator($overrideIdGenerator ? $overrideIdGenerator : $class->idGenerator)->generate($document, $class, $this->dm);

        $this->registerManaged($document, $id, null);

        if (isset($class->lifecycleCallbacks[Event::prePersist])) {
            $class->invokeLifecycleCallbacks(Event::prePersist, $document);
        }
        if ($this->evm->hasListeners(Event::prePersist)) {
            $this->evm->dispatchEvent(Event::prePersist, new LifecycleEventArgs($document, $this->dm));
        }
    }

    /**
     * Flush Operation - Write all dirty entries to the PHPCR.
     *
     * @param boolean $persist_to_backend Whether the phpcr session should be saved to permanent storage.
     * (temporary workaround until all phpcr functionality is mapped in the doctrine-phpcr-odm)
     *
     * @return void
     *
     * @throws PHPCRException if it detects that a existing child should be replaced
     */
    public function flush($persist_to_backend = true)
    {
        $this->detectChangedDocuments();

        if ($this->evm->hasListeners(Event::onFlush)) {
            $this->evm->dispatchEvent(Event::onFlush, new OnFlushEventArgs($this));
        }

        $config = $this->dm->getConfiguration();

        $useDoctrineMetadata = $config->getWriteDoctrineMetadata();

        $session = $this->dm->getPhpcrSession();

        if ($persist_to_backend) {
            try {
                $utx = $session->getWorkspace()->getTransactionManager();
                $utx->begin();
            } catch (\PHPCR\UnsupportedRepositoryOperationException $e) {
                $utx = null;
            }
        }

        foreach ($this->scheduledRemovals as $oid => $document) {
            $this->nodesMap[$oid]->remove();
            $this->removeFromIdentityMap($document);
            $this->purgeChildren($document);
        }

        foreach ($this->scheduledInserts as $oid => $document) {
            $class = $this->dm->getClassMetadata(get_class($document));

            // FIXME: this leads to prePersist being called twice, because its also invoked in persistNew
            // which is the right place? mongo does this differently.
            if (isset($class->lifecycleCallbacks[Event::prePersist])) {
                $class->invokeLifecycleCallbacks(Event::prePersist, $document);
                $this->computeChangeSet($class, $document); // TODO: prevent association computations in this case?
            }
            if ($this->evm->hasListeners(Event::prePersist)) {
                $this->evm->dispatchEvent(Event::prePersist, new LifecycleEventArgs($document, $this->dm));
                $this->computeChangeSet($class, $document); // TODO: prevent association computations in this case?
            }

            $id = $this->documentIds[$oid];
            $parentNode = $session->getNode(dirname($id) === '\\' ? '/' : dirname($id));
            $node = $parentNode->addNode(basename($id), $class->nodeType);

            try {
                $node->addMixin('phpcr:managed');
            } catch (\PHPCR\NodeType\NoSuchNodeTypeException $e) {
                throw new PHPCRException("You need to register the node type phpcr:managed first. See https://github.com/doctrine/phpcr-odm/wiki/Custom-node-type-phpcr:managed");
            }

            if ($class->versionable) {
                $node->addMixin('mix:versionable');
            } elseif ($class->referenceable) {
                // referenceable is a supertype of versionable, only set if not versionable
                $node->addMixin('mix:referenceable');
            }

            // we manually set the uuid to allow creating referenced and referencing document without flush in between.
            // this check has to be done after any mixin types are set.
            if ($node->isNodeType('mix:referenceable')) {
                // TODO do we need to check with the storage backend if the generated id really is unique?
                $node->setProperty("jcr:uuid", \PHPCR\Util\UUIDHelper::generateUUID());
            }

            $this->nodesMap[$oid] = $node;
            if ($class->identifier) {
                $class->reflFields[$class->identifier]->setValue($document, $id);
            }
            if ($class->node) {
                $class->reflFields[$class->node]->setValue($document, $node);
            }
            if ($class->nodename) {
                $class->reflFields[$class->nodename]->setValue($document, $node->getName());
            }
            if ($useDoctrineMetadata) {
                $node->setProperty('phpcr:class', $class->name, PropertyType::STRING);
            }

            foreach ($this->documentChangesets[$oid] as $fieldName => $fieldValue) {
                if (isset($class->fieldMappings[$fieldName])) {
                    $type = \PHPCR\PropertyType::valueFromName($class->fieldMappings[$fieldName]['type']);
                    if ($class->fieldMappings[$fieldName]['multivalue']) {
                        $value = $fieldValue === null ? null : $fieldValue->toArray();
                        $node->setProperty($class->fieldMappings[$fieldName]['name'], $value, $type);
                    } else {
                        $node->setProperty($class->fieldMappings[$fieldName]['name'], $fieldValue, $type);
                    }
                }  elseif (isset($class->associationsMappings[$fieldName])) {
                    $this->scheduledUpdates[$oid] = $document;
                }
            }
        }

        foreach ($this->scheduledUpdates as $oid => $document) {
            $class = $this->dm->getClassMetadata(get_class($document));
            $node = $this->nodesMap[$oid];

            if (isset($class->lifecycleCallbacks[Event::preUpdate])) {
                $class->invokeLifecycleCallbacks(Event::preUpdate, $document);
                $this->computeChangeSet($class, $document); // TODO: prevent association computations in this case?
            }
            if ($this->evm->hasListeners(Event::preUpdate)) {
                $this->evm->dispatchEvent(Event::preUpdate, new LifecycleEventArgs($document, $this->dm));
                $this->computeChangeSet($class, $document); // TODO: prevent association computations in this case?
            }

            if ($useDoctrineMetadata) {
                $node->setProperty('phpcr:class', $class->name, PropertyType::STRING);
            }

            foreach ($this->documentChangesets[$oid] as $fieldName => $fieldValue) {
                if (isset($class->fieldMappings[$fieldName])) {
                    $type = \PHPCR\PropertyType::valueFromName($class->fieldMappings[$fieldName]['type']);
                    if ($class->fieldMappings[$fieldName]['multivalue']) {
                        $value = $fieldValue === null ? null : $fieldValue->toArray();
                        $node->setProperty($class->fieldMappings[$fieldName]['name'], $value, $type);
                    } else {
                        $node->setProperty($class->fieldMappings[$fieldName]['name'], $fieldValue, $type);
                    }
                } elseif (isset($class->associationsMappings[$fieldName]) && $useDoctrineMetadata) {

                    if ($node->hasProperty($class->associationsMappings[$fieldName]['fieldName']) && is_null($fieldValue)) {
                        $node->getProperty($class->associationsMappings[$fieldName]['fieldName'])->remove();
                        continue;
                    }

                    $type = $class->associationsMappings[$fieldName]['weak']
                        ? \PHPCR\PropertyType::WEAKREFERENCE : \PHPCR\PropertyType::REFERENCE;

                    if ($class->associationsMappings[$fieldName]['type'] === $class::MANY_TO_MANY) {
                        if (isset($fieldValue)) {
                            $refNodesIds = array();
                            foreach ($fieldValue as $fv ) {
                                if ($fv === null) {
                                    continue;
                                }
                                $refOid = spl_object_hash($fv);
                                $refNodesIds[] = $this->nodesMap[$refOid]->getIdentifier();
                            }
                            $node->setProperty($class->associationsMappings[$fieldName]['fieldName'], $refNodesIds, $type);
                            unset($refNodesIds);
                        }

                    } elseif ($class->associationsMappings[$fieldName]['type'] === $class::MANY_TO_ONE) {
                        if (isset($fieldValue)) {
                            $refOid = spl_object_hash($fieldValue);
                            $refNodeId = $this->nodesMap[$refOid]->getIdentifier();
                            $node->setProperty($class->associationsMappings[$fieldName]['fieldName'], $refNodeId, $type);
                        }
                    }

                // child is set to null ... remove the node ...
                } elseif (isset($class->childMappings[$fieldName])) {
                    // child is set to null ... remove the node ...
                    if ($fieldValue === null) {
                        if ($node->hasNode($class->childMappings[$fieldName]['name'])) {
                            $child = $node->getNode($class->childMappings[$fieldName]['name']);
                            $childDocument = $this->createDocument(null, $child);
                            $this->purgeChildren($childDocument);
                            $child->remove();
                        }
                    } elseif (is_null($this->originalData[$oid][$fieldName])) {
                        // TODO: store this new child
                    } elseif (isset($this->originalData[$oid][$fieldName])) {
                        //TODO: is this the correct test? if you put a different document as child and already had one, it means you moved stuff?
                        if ($fieldValue === $this->originalData[$oid][$fieldName]) {
                            //TODO: save
                        } else {
                            // this is currently not implemented
                            // the old child needs to be removed and the new child might be moved
                            throw new PHPCRException("You can not move or copy children by assignment as it would be ambiguous. Please use the PHPCR\Session::move() resp PHPCR\Session::copy() operations for this.");
                        }
                    }
                }
            }
        }

        if ($persist_to_backend) {
            if ($utx) {
                try {
                    $session->save();
                    $utx->commit();
                } catch (\Exception $e) {
                    $utx->rollback();
                    throw $e;
                }
<<<<<<< HEAD

                if ($e instanceof \PHPCR\ReferentialIntegrityException) {
                    throw $e;
                }
=======
            } else {
                $session->save();
>>>>>>> 44e380f3
            }
        }

        $this->handlePostFlushEvents();

        foreach ($this->visitedCollections as $col) {
            $col->takeSnapshot();
        }

        $this->scheduledUpdates =
        $this->scheduledRemovals =
        $this->scheduledInserts =
        $this->visitedCollections = array();
    }

    /**
     * Invoke / dispatch events as necessary after a flush operation
     */
    protected function handlePostFlushEvents()
    {
        foreach ($this->scheduledRemovals as $document) {
            $class = $this->dm->getClassMetadata(get_class($document));

            if (isset($class->lifecycleCallbacks[Event::postRemove])) {
                $class->invokeLifecycleCallbacks(Event::postRemove, $document);
            }
            if ($this->evm->hasListeners(Event::postRemove)) {
                $this->evm->dispatchEvent(Event::postRemove, new LifecycleEventArgs($document, $this->dm));
            }
        }

        foreach ($this->scheduledInserts as $document) {
            $class = $this->dm->getClassMetadata(get_class($document));

            if (isset($class->lifecycleCallbacks[Event::postPersist])) {
                $class->invokeLifecycleCallbacks(Event::postPersist, $document);
            }
            if ($this->evm->hasListeners(Event::postPersist)) {
                $this->evm->dispatchEvent(Event::postPersist, new LifecycleEventArgs($document, $this->dm));
            }
        }

        foreach ($this->scheduledUpdates as $document) {
            $class = $this->dm->getClassMetadata(get_class($document));

            if (isset($class->lifecycleCallbacks[Event::postUpdate])) {
                $class->invokeLifecycleCallbacks(Event::postUpdate, $document);
            }
            if ($this->evm->hasListeners(Event::postUpdate)) {
                $this->evm->dispatchEvent(Event::postUpdate, new LifecycleEventArgs($document, $this->dm));
            }
        }
    }

    /**
     * Checkin operation - Save all current changes and then check in the Node by id.
     *
     * @return void
     */
    public function checkIn($document)
    {
        $path = $this->getDocumentId($document);
        $session = $this->dm->getPhpcrSession();
        $node = $session->getNode($path);
        $node->addMixin("mix:versionable");
        $vm = $session->getWorkspace()->getVersionManager();
        $vm->checkIn($path); // Checkin Node aka make a new Version
    }

    /**
     * Check out operation - Save all current changes and then check out the Node by path.
     *
     * @return void
     */
    public function checkOut($document)
    {
        $path = $this->getDocumentId($document);
        $session = $this->dm->getPhpcrSession();
        $node = $session->getNode($path);
        $node->addMixin("mix:versionable");
        $vm = $session->getWorkspace()->getVersionManager();
        $vm->checkOut($path);
    }

    /**
     * Check restore - Save all current changes and then restore the Node by path.
     *
     * @return void
     */
    public function restore($version, $document, $removeExisting)
    {
        $path = $this->getDocumentId($document);
        $session = $this->dm->getPhpcrSession();
        $vm = $session->getWorkspace()->getVersionManager();
        $vm->restore($removeExisting, $version, $path);
    }

    /**
     * Gets all the predecessor objects of an object
     *
     * TODO: this uses jackalope specific hacks and relies on a bug in jackalope with getPredecessors
     *
     * @param object $document
     * @return array of \PHPCR\Version\VersionInterface
     */
    public function getPredecessors($document)
    {
        $path = $this->getDocumentId($document);
        $session = $this->dm->getPhpcrSession();
        $vm = $session->getWorkspace()->getVersionManager();
        $vh = $vm->getVersionHistory($path);
        return (array)$vh->getAllVersions();
    }

    /**
     * INTERNAL:
     * Removes an document from the identity map. This effectively detaches the
     * document from the persistence management of Doctrine.
     *
     * @ignore
     * @param object $document
     * @return boolean
     */
    public function removeFromIdentityMap($document)
    {
        $oid = spl_object_hash($document);

        if (isset($this->identityMap[$this->documentIds[$oid]])) {
            unset($this->identityMap[$this->documentIds[$oid]],
                  $this->documentIds[$oid],
                  $this->documentRevisions[$oid],
                  $this->documentState[$oid]);

            return true;
        }

        return false;
    }

    /**
     * @param object $document
     * @return bool
     */
    public function contains($document)
    {
        return isset($this->documentIds[spl_object_hash($document)]);
    }

    /**
     * @param object $document
     * @param string $id The document id to look for.
     * @param string $revision The revision of the document.
     * @return bool
     */
    public function registerManaged($document, $id, $revision)
    {
        $oid = spl_object_hash($document);
        $this->documentState[$oid] = self::STATE_MANAGED;
        $this->documentIds[$oid] = $id;
        $this->documentRevisions[$oid] = $revision;
        $this->identityMap[$id] = $document;
    }

    /**
     * Tries to find an entity with the given id in the identity map of
     * this UnitOfWork.
     *
     * @param string $id The document id to look for.
     * @param string $rootClassName The name of the root class of the mapped entity hierarchy.
     * @return mixed Returns the entity with the specified id if it exists in
     *               this UnitOfWork, FALSE otherwise.
     */
    public function tryGetById($id)
    {
        if (isset($this->identityMap[$id])) {
            return $this->identityMap[$id];
        }
        return false;
    }

    /**
     * Get the child documents of a given document using an optional filter.
     *
     * This methods gets all child nodes as a collection of documents that matches
     * a given filter (same as PHPCR Node::getNodes)
     * @param $document document instance which children should be loaded
     * @param string|array $filter optional filter to filter on children's names
     * @return a collection of child documents
     */
    public function getChildren($document, $filter = null)
    {
        $oid = spl_object_hash($document);
        $node = $this->nodesMap[$oid];
        $childNodes = $node->getNodes($filter);
        $childDocuments = array();
        foreach ($childNodes as $name => $childNode) {
            $childDocuments[$name] = $this->createDocument(null, $childNode);
        }
        return new ArrayCollection($childDocuments);
    }

    /**
     * Get all the documents that refer a given document using an optional name
     * and an optional reference type.
     *
     * This methods gets all nodes as a collection of documents that refer (weak
     * and hard) the given document. The property of the referrer node that referes
     * the document needs to match the given name and must store a reference of the
     * given type.
     * @param $document document instance which referrers should be loaded
     * @param string $type optional type of the reference the referrer should have
     * ("weak" or "hard")
     * @param string $name optional name to match on referrers reference property
     * name
     * @return a collection of referrer documents
     */
    public function getReferrers($document, $type = null, $name = null)
    {
        $oid = spl_object_hash($document);
        $node = $this->nodesMap[$oid];

        $referrerDocuments = array();
        $referrerPropertiesW = array();
        $referrerPropertiesH = array();

        if ($type === null) {
            $referrerPropertiesW = $node->getWeakReferences($name);
            $referrerPropertiesH = $node->getReferences($name);
        } elseif ($type === "weak") {
            $referrerPropertiesW = $node->getWeakReferences($name);
        } elseif ($type === "hard") {
            $referrerPropertiesH = $node->getReferences($name);
        }

        foreach ($referrerPropertiesW as $referrerProperty) {
            $referrerNode = $referrerProperty->getParent();
            $referrerDocuments[] = $this->createDocument(null, $referrerNode);
        }

        foreach ($referrerPropertiesH as $referrerProperty) {
            $referrerNode = $referrerProperty->getParent();
            $referrerDocuments[] = $this->createDocument(null, $referrerNode);
        }

        return new ArrayCollection($referrerDocuments);
    }

    /**
     * Get the PHPCR revision of the document that was current upon retrieval.
     *
     * @throws PHPCRException
     * @param  object $document
     * @return string
     */
    public function getDocumentRevision($document)
    {
        $oid = spl_object_hash($document);
        if (empty($this->documentRevisions[$oid])) {
            return null;
        }
        return $this->documentRevisions[$oid];
    }

    /**
     * Get the object ID for the given document
     *
     * @throws PHPCRException
     * @param  object $document
     * @return string
     */
    public function getDocumentId($document)
    {
        $oid = spl_object_hash($document);
        if (empty($this->documentIds[$oid])) {
            throw new PHPCRException("Document is not managed and has no id.");
        }
        return $this->documentIds[$oid];
    }
}<|MERGE_RESOLUTION|>--- conflicted
+++ resolved
@@ -953,15 +953,8 @@
                     $utx->rollback();
                     throw $e;
                 }
-<<<<<<< HEAD
-
-                if ($e instanceof \PHPCR\ReferentialIntegrityException) {
-                    throw $e;
-                }
-=======
             } else {
                 $session->save();
->>>>>>> 44e380f3
             }
         }
 
