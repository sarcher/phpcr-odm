--- conflicted
+++ resolved
@@ -1215,15 +1215,12 @@
     {
         foreach ($documents as $oid => $document) {
             $class = $this->dm->getClassMetadata(get_class($document));
-<<<<<<< HEAD
             if (!isset($this->nodesMap[$oid])) {
                 continue;
             }
-=======
 
             $this->doRemoveAllTranslations($document, $class);
 
->>>>>>> 1c24c2f9
             $this->nodesMap[$oid]->remove();
             $this->removeFromIdentityMap($document);
             $this->purgeChildren($document);
