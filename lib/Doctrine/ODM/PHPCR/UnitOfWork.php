--- conflicted
+++ resolved
@@ -784,9 +784,14 @@
             $class->reflFields[$class->node]->setValue($document, $node);
         }
         if ($class->nodename) {
+            // make sure this reflects the id generator strategy generated id
             $class->reflFields[$class->nodename]->setValue($document, $node->getName());
         }
-
+        if ($class->parentMapping) {
+            // TODO: only do this if its not already set? or do we always update to sanitize?
+            // make sure this reflects the id generator strategy generated id
+            $class->reflFields[$class->parentMapping]->setValue($document, $this->createDocument(null, $node->getParent()));
+        }
         if (isset($class->lifecycleCallbacks[Event::prePersist])) {
             $class->invokeLifecycleCallbacks(Event::prePersist, $document);
         }
@@ -889,29 +894,6 @@
                 $node->setProperty("jcr:uuid", \PHPCR\Util\UUIDHelper::generateUUID());
             }
 
-<<<<<<< HEAD
-            $this->nodesMap[$oid] = $node;
-            if ($class->identifier) {
-                $class->reflFields[$class->identifier]->setValue($document, $id);
-            }
-            if ($class->node) {
-                $class->reflFields[$class->node]->setValue($document, $node);
-            }
-            if ($class->nodename) {
-                // make sure this reflects the id generator strategy generated id
-                $class->reflFields[$class->nodename]->setValue($document, $node->getName());
-            }
-            if ($class->parentMapping) {
-                // TODO: only do this if its not already set? or do we always update to sanitize?
-                // make sure this reflects the id generator strategy generated id
-                $class->reflFields[$class->parentMapping]->setValue($document, $this->createDocument(null, $node->getParent()));
-            }
-            if ($useDoctrineMetadata) {
-                $node->setProperty('phpcr:class', $class->name, PropertyType::STRING);
-            }
-
-=======
->>>>>>> 49d8cd26
             foreach ($this->documentChangesets[$oid] as $fieldName => $fieldValue) {
                 if (isset($class->fieldMappings[$fieldName])) {
                     $type = \PHPCR\PropertyType::valueFromName($class->fieldMappings[$fieldName]['type']);
