<?php

namespace Doctrine\Tests\ODM\PHPCR\Functional;

use Doctrine\ODM\PHPCR\Mapping\Annotations as PHPCRODM;

/**
 * @group functional
 */
class QuerySql2Test extends \Doctrine\Tests\ODM\PHPCR\PHPCRFunctionalTestCase
{
    /**
     * @var \Doctrine\ODM\PHPCR\DocumentManager
     */
    private $dm;

    /**
     * Class name of the document class
     * @var string
     */
    private $type;

    /**
     * @var \PHPCR\NodeInterface
     */
    private $node;

    public function queryStatements()
    {
        return array(
            array('SELECT username FROM [nt:unstructured] WHERE ISCHILDNODE("/functional")', 5),
            array('SELECT username FROM [nt:unstructured] WHERE ISCHILDNODE("/functional") ORDER BY username', 5),
            array('SELECT username FROM [nt:unstructured] WHERE ISCHILDNODE("/functional") AND username="dbu"', 1),
            array('SELECT username FROM [nt:unstructured] WHERE ISCHILDNODE("/functional") AND username="notexisting"', 0),
            array('invalidstatement', -1),
            // TODO: try a join
        );
    }

    public function queryRepositoryStatements()
    {
        return array(
            array('SELECT username FROM [nt:unstructured] WHERE ISCHILDNODE("/functional")', 4),
            array('SELECT username FROM [nt:unstructured] WHERE ISCHILDNODE("/functional") ORDER BY username', 4),
            array('SELECT username FROM [nt:unstructured] WHERE ISCHILDNODE("/functional") AND username="dbu"', 1),
            array('SELECT username FROM [nt:unstructured] WHERE ISCHILDNODE("/functional") AND username="notexisting"', 0),
            array('invalidstatement', -1),
            // TODO: try a join
        );
    }

    public function setUp()
    {
        $this->type = 'Doctrine\Tests\ODM\PHPCR\Functional\QuerySql2TestObj';
        $this->dm = $this->createDocumentManager();
        $this->node = $this->resetFunctionalNode($this->dm);

        $versionNode = $this->node->addNode('node1', 'nt:unstructured');
        $versionNode->setProperty('username', 'dbu');
        $versionNode->setProperty('numbers', array(3, 1, 2));
        $versionNode->setProperty('phpcr:class', $this->type);

        $versionNode = $this->node->addNode('node2', 'nt:unstructured');
        $versionNode->setProperty('username', 'johannes');
        $versionNode->setProperty('numbers', array(3, 1, 2));
        $versionNode->setProperty('phpcr:class', $this->type);

        $versionNode = $this->node->addNode('node3', 'nt:unstructured');
        $versionNode->setProperty('username', 'lsmith');
        $versionNode->setProperty('numbers', array(3, 1, 2));
        $versionNode->setProperty('phpcr:class', $this->type);

        $versionNode = $this->node->addNode('node4', 'nt:unstructured');
        $versionNode->setProperty('username', 'uwe');
        $versionNode->setProperty('numbers', array(3, 1, 2));
        $versionNode->setProperty('phpcr:class', $this->type);

        $versionNode = $this->node->addNode('node5', 'nt:unstructured');
        $versionNode->setProperty('numbers', array(3, 1, 2));

        $this->dm->getPhpcrSession()->save();
        $this->dm = $this->createDocumentManager();
    }

    /**
     * @dataProvider queryStatements
     */
    public function testQuery($statement, $rowCount)
    {
        if ($rowCount == -1) {
            // magic to tell this is an invalid query
            $this->setExpectedException('PHPCR\Query\InvalidQueryException');
        }
<<<<<<< HEAD
        $query = $this->dm->createPhpcrQuery($statement, \PHPCR\Query\QueryInterface::JCR_SQL2);
        $this->assertInstanceOf('PHPCR\Query\QueryInterface', $query);

        $result = $this->dm->getDocumentsByPhpcrQuery($query, $this->type);
=======
        $query = $this->dm->createQuery($statement, \PHPCR\Query\QueryInterface::JCR_SQL2);
        $this->assertInstanceOf('Doctrine\ODM\PHPCR\Query\Query', $query);

        $result = $query->execute();
>>>>>>> a8653109
        $this->assertCount($rowCount, $result);
    }

    /**
     * @dataProvider queryRepositoryStatements
     */
    public function testRepositporyQuery($statement, $rowCount)
    {
        if ($rowCount == -1) {
            // magic to tell this is an invalid query
            $this->setExpectedException('PHPCR\Query\InvalidQueryException');
        }

        $repository = $this->dm->getRepository($this->type);
        $query = $repository->createQuery($statement, \PHPCR\Query\QueryInterface::JCR_SQL2);
        $this->assertInstanceOf('Doctrine\ODM\PHPCR\Query\Query', $query);

<<<<<<< HEAD
        $result = $this->dm->getDocumentsByPhpcrQuery($query, $this->type);
=======
        $result = $query->execute();
>>>>>>> a8653109
        $this->assertCount($rowCount, $result);
    }

    public function testQueryLimit()
    {
<<<<<<< HEAD
        $query = $this->dm->createPhpcrQuery('SELECT * FROM [nt:unstructured] WHERE ISCHILDNODE("/functional") ORDER BY username',
                                        \PHPCR\Query\QueryInterface::JCR_SQL2);
        $this->assertInstanceOf('PHPCR\Query\QueryInterface', $query);
        $query->setLimit(2);
        $result = $this->dm->getDocumentsByPhpcrQuery($query, $this->type);
=======
        $query = $this->dm->createQuery('SELECT * FROM [nt:unstructured] WHERE ISCHILDNODE("/functional") ORDER BY username',
            \PHPCR\Query\QueryInterface::JCR_SQL2);
        $this->assertInstanceOf('Doctrine\ODM\PHPCR\Query\Query', $query);

        $query->setMaxResults(2);
        $query->setDocumentClass($this->type);
        $result = $query->execute();
>>>>>>> a8653109
        $this->assertCount(2, $result);
        $ids = array();
        $vals = array();
        $nums = array();
        foreach ($result as $obj) {
            $this->assertInstanceOf('Doctrine\Tests\ODM\PHPCR\Functional\QuerySql2TestObj', $obj);
            $ids[] = $obj->id;
            $vals[] = $obj->username;
            $nums[] = $obj->numbers;
        }
        $this->assertEquals(array('/functional/node5', '/functional/node1'), $ids);
        $this->assertEquals(array(null, 'dbu'), $vals);
        $this->assertEquals(array(array(3,1,2),array(3,1,2)), $nums);
    }
}

/**
 * @PHPCRODM\Document()
 */
class QuerySql2TestObj
{
    /** @PHPCRODM\Id */
    public $id;
    /** @PHPCRODM\Node */
    public $node;
    /** @PHPCRODM\String(name="username") */
    public $username;
    /** @PHPCRODM\Int(name="numbers", multivalue=true) */
    public $numbers;
}<|MERGE_RESOLUTION|>--- conflicted
+++ resolved
@@ -91,17 +91,10 @@
             // magic to tell this is an invalid query
             $this->setExpectedException('PHPCR\Query\InvalidQueryException');
         }
-<<<<<<< HEAD
-        $query = $this->dm->createPhpcrQuery($statement, \PHPCR\Query\QueryInterface::JCR_SQL2);
-        $this->assertInstanceOf('PHPCR\Query\QueryInterface', $query);
-
-        $result = $this->dm->getDocumentsByPhpcrQuery($query, $this->type);
-=======
         $query = $this->dm->createQuery($statement, \PHPCR\Query\QueryInterface::JCR_SQL2);
         $this->assertInstanceOf('Doctrine\ODM\PHPCR\Query\Query', $query);
 
         $result = $query->execute();
->>>>>>> a8653109
         $this->assertCount($rowCount, $result);
     }
 
@@ -119,31 +112,17 @@
         $query = $repository->createQuery($statement, \PHPCR\Query\QueryInterface::JCR_SQL2);
         $this->assertInstanceOf('Doctrine\ODM\PHPCR\Query\Query', $query);
 
-<<<<<<< HEAD
-        $result = $this->dm->getDocumentsByPhpcrQuery($query, $this->type);
-=======
         $result = $query->execute();
->>>>>>> a8653109
         $this->assertCount($rowCount, $result);
     }
 
     public function testQueryLimit()
     {
-<<<<<<< HEAD
         $query = $this->dm->createPhpcrQuery('SELECT * FROM [nt:unstructured] WHERE ISCHILDNODE("/functional") ORDER BY username',
                                         \PHPCR\Query\QueryInterface::JCR_SQL2);
         $this->assertInstanceOf('PHPCR\Query\QueryInterface', $query);
         $query->setLimit(2);
         $result = $this->dm->getDocumentsByPhpcrQuery($query, $this->type);
-=======
-        $query = $this->dm->createQuery('SELECT * FROM [nt:unstructured] WHERE ISCHILDNODE("/functional") ORDER BY username',
-            \PHPCR\Query\QueryInterface::JCR_SQL2);
-        $this->assertInstanceOf('Doctrine\ODM\PHPCR\Query\Query', $query);
-
-        $query->setMaxResults(2);
-        $query->setDocumentClass($this->type);
-        $result = $query->execute();
->>>>>>> a8653109
         $this->assertCount(2, $result);
         $ids = array();
         $vals = array();
