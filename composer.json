--- conflicted
+++ resolved
@@ -21,12 +21,8 @@
     },
     "require-dev": {
         "symfony/yaml": "~2.0",
-<<<<<<< HEAD
+        "symfony/phpunit-bridge": "2.7.*@dev",
         "liip/rmt": "~1.1"
-=======
-        "symfony/phpunit-bridge": "2.7.*@dev",
-        "liip/rmt": "dev-master"
->>>>>>> 3999da4d
     },
     "suggest":{
         "symfony/yaml": "~2.0",
